import * as assert from "assert"

import type { ClineMessage } from "../../../src/exports/roo-code"

import { sleep, waitFor, waitUntilCompleted } from "./utils"

suite("Roo Code Subtasks", () => {
	test("Should handle subtask cancellation and resumption correctly", async () => {
		const api = globalThis.api

<<<<<<< HEAD
		const messages: ClineMessage[] = []
		api.on("message", ({ message }) => messages.push(message))
=======
		const messages: Record<string, ClineMessage[]> = {}

		api.on("message", ({ taskId, message }) => {
			if (message.type === "say" && message.partial === false) {
				messages[taskId] = messages[taskId] || []
				messages[taskId].push(message)
			}
		})
>>>>>>> a73fce90

		await api.setConfiguration({
			mode: "ask",
			alwaysAllowModeSwitch: true,
			alwaysAllowSubtasks: true,
			autoApprovalEnabled: true,
			enableCheckpoints: false,
		})

		const childPrompt = "You are a calculator. Respond only with numbers. What is the square root of 9?"

		// Start a parent task that will create a subtask.
		const parentTaskId = await api.startNewTask({
			text:
				"You are the parent task. " +
				`Create a subtask by using the new_task tool with the message '${childPrompt}'.` +
				"After creating the subtask, wait for it to complete and then respond 'Parent task resumed'.",
		})

		let spawnedTaskId: string | undefined = undefined

		// Wait for the subtask to be spawned and then cancel it.
		api.on("taskSpawned", (_, childTaskId) => (spawnedTaskId = childTaskId))
		await waitFor(() => !!spawnedTaskId)
		await sleep(1_000) // Give the task a chance to start and populate the history.
		await api.cancelCurrentTask()

		// Wait a bit to ensure any task resumption would have happened.
		await sleep(2_000)

		// The parent task should not have resumed yet, so we shouldn't see
		// "Parent task resumed".
<<<<<<< HEAD
		// assert.ok(
		// 	getMessage({
		// 		api,
		// 		taskId: parentTaskId,
		// 		include: "Parent task resumed",
		// 		exclude: "You are the parent task",
		// 	}) === undefined,
		// 	"Parent task should not have resumed after subtask cancellation",
		// )
=======
		assert.ok(
			messages[parentTaskId].find(({ type, text }) => type === "say" && text === "Parent task resumed") ===
				undefined,
			"Parent task should not have resumed after subtask cancellation",
		)
>>>>>>> a73fce90

		// Start a new task with the same message as the subtask.
		const anotherTaskId = await api.startNewTask({ text: childPrompt })
		await waitUntilCompleted({ api, taskId: anotherTaskId })

		// Wait a bit to ensure any task resumption would have happened.
		await sleep(2_000)

		// The parent task should still not have resumed.
<<<<<<< HEAD
		// assert.ok(
		// 	getMessage({
		// 		api,
		// 		taskId: parentTaskId,
		// 		include: "Parent task resumed",
		// 		exclude: "You are the parent task",
		// 	}) === undefined,
		// 	"Parent task should not have resumed after subtask cancellation",
		// )
=======
		assert.ok(
			messages[parentTaskId].find(({ type, text }) => type === "say" && text === "Parent task resumed") ===
				undefined,
			"Parent task should not have resumed after subtask cancellation",
		)
>>>>>>> a73fce90

		// Clean up - cancel all tasks.
		await api.clearCurrentTask()
		await waitUntilCompleted({ api, taskId: parentTaskId })
	})
})<|MERGE_RESOLUTION|>--- conflicted
+++ resolved
@@ -8,10 +8,6 @@
 	test("Should handle subtask cancellation and resumption correctly", async () => {
 		const api = globalThis.api
 
-<<<<<<< HEAD
-		const messages: ClineMessage[] = []
-		api.on("message", ({ message }) => messages.push(message))
-=======
 		const messages: Record<string, ClineMessage[]> = {}
 
 		api.on("message", ({ taskId, message }) => {
@@ -20,7 +16,6 @@
 				messages[taskId].push(message)
 			}
 		})
->>>>>>> a73fce90
 
 		await api.setConfiguration({
 			mode: "ask",
@@ -53,23 +48,11 @@
 
 		// The parent task should not have resumed yet, so we shouldn't see
 		// "Parent task resumed".
-<<<<<<< HEAD
-		// assert.ok(
-		// 	getMessage({
-		// 		api,
-		// 		taskId: parentTaskId,
-		// 		include: "Parent task resumed",
-		// 		exclude: "You are the parent task",
-		// 	}) === undefined,
-		// 	"Parent task should not have resumed after subtask cancellation",
-		// )
-=======
 		assert.ok(
 			messages[parentTaskId].find(({ type, text }) => type === "say" && text === "Parent task resumed") ===
 				undefined,
 			"Parent task should not have resumed after subtask cancellation",
 		)
->>>>>>> a73fce90
 
 		// Start a new task with the same message as the subtask.
 		const anotherTaskId = await api.startNewTask({ text: childPrompt })
@@ -79,23 +62,11 @@
 		await sleep(2_000)
 
 		// The parent task should still not have resumed.
-<<<<<<< HEAD
-		// assert.ok(
-		// 	getMessage({
-		// 		api,
-		// 		taskId: parentTaskId,
-		// 		include: "Parent task resumed",
-		// 		exclude: "You are the parent task",
-		// 	}) === undefined,
-		// 	"Parent task should not have resumed after subtask cancellation",
-		// )
-=======
 		assert.ok(
 			messages[parentTaskId].find(({ type, text }) => type === "say" && text === "Parent task resumed") ===
 				undefined,
 			"Parent task should not have resumed after subtask cancellation",
 		)
->>>>>>> a73fce90
 
 		// Clean up - cancel all tasks.
 		await api.clearCurrentTask()
