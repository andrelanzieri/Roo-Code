import { render, screen, act } from "@/utils/test-utils"

import { ProviderSettings, ExperimentId, DEFAULT_CHECKPOINT_TIMEOUT_SECONDS } from "@roo-code/types"

import { ExtensionState } from "@roo/ExtensionMessage"

import { ExtensionStateContextProvider, useExtensionState, mergeExtensionState } from "../ExtensionStateContext"

const TestComponent = () => {
	const { allowedCommands, setAllowedCommands, soundEnabled, showRooIgnoredFiles, setShowRooIgnoredFiles } =
		useExtensionState()

	return (
		<div>
			<div data-testid="allowed-commands">{JSON.stringify(allowedCommands)}</div>
			<div data-testid="sound-enabled">{JSON.stringify(soundEnabled)}</div>
			<div data-testid="show-rooignored-files">{JSON.stringify(showRooIgnoredFiles)}</div>
			<button data-testid="update-button" onClick={() => setAllowedCommands(["npm install", "git status"])}>
				Update Commands
			</button>
			<button data-testid="toggle-rooignore-button" onClick={() => setShowRooIgnoredFiles(!showRooIgnoredFiles)}>
				Update Commands
			</button>
		</div>
	)
}

const ApiConfigTestComponent = () => {
	const { apiConfiguration, setApiConfiguration } = useExtensionState()

	return (
		<div>
			<div data-testid="api-configuration">{JSON.stringify(apiConfiguration)}</div>
			<button
				data-testid="update-api-config-button"
				onClick={() => setApiConfiguration({ apiModelId: "new-model", apiProvider: "anthropic" })}>
				Update API Config
			</button>
			<button data-testid="partial-update-button" onClick={() => setApiConfiguration({ modelTemperature: 0.7 })}>
				Partial Update
			</button>
		</div>
	)
}

describe("ExtensionStateContext", () => {
	it("initializes with empty allowedCommands array", () => {
		render(
			<ExtensionStateContextProvider>
				<TestComponent />
			</ExtensionStateContextProvider>,
		)

		expect(JSON.parse(screen.getByTestId("allowed-commands").textContent!)).toEqual([])
	})

	it("initializes with soundEnabled set to false", () => {
		render(
			<ExtensionStateContextProvider>
				<TestComponent />
			</ExtensionStateContextProvider>,
		)

		expect(JSON.parse(screen.getByTestId("sound-enabled").textContent!)).toBe(false)
	})

	it("initializes with showRooIgnoredFiles set to true", () => {
		render(
			<ExtensionStateContextProvider>
				<TestComponent />
			</ExtensionStateContextProvider>,
		)

		expect(JSON.parse(screen.getByTestId("show-rooignored-files").textContent!)).toBe(true)
	})

	it("updates showRooIgnoredFiles through setShowRooIgnoredFiles", () => {
		render(
			<ExtensionStateContextProvider>
				<TestComponent />
			</ExtensionStateContextProvider>,
		)

		act(() => {
			screen.getByTestId("toggle-rooignore-button").click()
		})

		expect(JSON.parse(screen.getByTestId("show-rooignored-files").textContent!)).toBe(false)
	})

	it("updates allowedCommands through setAllowedCommands", () => {
		render(
			<ExtensionStateContextProvider>
				<TestComponent />
			</ExtensionStateContextProvider>,
		)

		act(() => {
			screen.getByTestId("update-button").click()
		})

		expect(JSON.parse(screen.getByTestId("allowed-commands").textContent!)).toEqual(["npm install", "git status"])
	})

	it("throws error when used outside provider", () => {
		// Suppress console.error for this test since we expect an error
		const consoleSpy = vi.spyOn(console, "error")
		consoleSpy.mockImplementation(() => {})

		expect(() => {
			render(<TestComponent />)
		}).toThrow("useExtensionState must be used within an ExtensionStateContextProvider")

		consoleSpy.mockRestore()
	})

	it("updates apiConfiguration through setApiConfiguration", () => {
		render(
			<ExtensionStateContextProvider>
				<ApiConfigTestComponent />
			</ExtensionStateContextProvider>,
		)

		const initialContent = screen.getByTestId("api-configuration").textContent!
		expect(initialContent).toBeDefined()

		act(() => {
			screen.getByTestId("update-api-config-button").click()
		})

		const updatedContent = screen.getByTestId("api-configuration").textContent!
		const updatedConfig = JSON.parse(updatedContent || "{}")

		expect(updatedConfig).toEqual(
			expect.objectContaining({
				apiModelId: "new-model",
				apiProvider: "anthropic",
			}),
		)
	})

	it("correctly merges partial updates to apiConfiguration", () => {
		render(
			<ExtensionStateContextProvider>
				<ApiConfigTestComponent />
			</ExtensionStateContextProvider>,
		)

		// First set the initial configuration
		act(() => {
			screen.getByTestId("update-api-config-button").click()
		})

		// Verify initial update
		const initialContent = screen.getByTestId("api-configuration").textContent!
		const initialConfig = JSON.parse(initialContent || "{}")
		expect(initialConfig).toEqual(
			expect.objectContaining({
				apiModelId: "new-model",
				apiProvider: "anthropic",
			}),
		)

		// Now perform a partial update
		act(() => {
			screen.getByTestId("partial-update-button").click()
		})

		// Verify that the partial update was merged with the existing configuration
		const updatedContent = screen.getByTestId("api-configuration").textContent!
		const updatedConfig = JSON.parse(updatedContent || "{}")
		expect(updatedConfig).toEqual(
			expect.objectContaining({
				apiModelId: "new-model", // Should retain this from previous update
				apiProvider: "anthropic", // Should retain this from previous update
				modelTemperature: 0.7, // Should add this from partial update
			}),
		)
	})
})

describe("mergeExtensionState", () => {
	it("should correctly merge extension states", () => {
		const baseState: ExtensionState = {
			version: "",
			mcpEnabled: false,
			enableMcpServerCreation: false,
			clineMessages: [],
			taskHistory: [],
			shouldShowAnnouncement: false,
			enableCheckpoints: true,
			writeDelayMs: 1000,
			requestDelaySeconds: 5,
			mode: "default",
			experiments: {} as Record<ExperimentId, boolean>,
			customModes: [],
			maxOpenTabsContext: 20,
			maxWorkspaceFiles: 100,
			apiConfiguration: { providerId: "openrouter" } as ProviderSettings,
			telemetrySetting: "unset",
			showRooIgnoredFiles: true,
			renderContext: "sidebar",
			maxReadFileLine: 500,
			cloudUserInfo: null,
			organizationAllowList: { allowAll: true, providers: {} },
			autoCondenseContext: true,
			autoCondenseContextPercent: 100,
			cloudIsAuthenticated: false,
			sharingEnabled: false,
			profileThresholds: {},
			hasOpenedModeSelector: false,
			maxImageFileSize: 5,
			maxTotalImageSize: 20,
			remoteControlEnabled: false,
			taskSyncEnabled: false,
			featureRoomoteControlEnabled: false,
<<<<<<< HEAD
			checkpointTimeout: DEFAULT_CHECKPOINT_TIMEOUT_SECONDS,
			isGitRepository: false,
			isGithubRepository: false,
=======
			isBrowserSessionActive: false,
			checkpointTimeout: DEFAULT_CHECKPOINT_TIMEOUT_SECONDS, // Add the checkpoint timeout property
>>>>>>> 31781134
		}

		const prevState: ExtensionState = {
			...baseState,
			apiConfiguration: { modelMaxTokens: 1234, modelMaxThinkingTokens: 123 },
			experiments: {} as Record<ExperimentId, boolean>,
			checkpointTimeout: DEFAULT_CHECKPOINT_TIMEOUT_SECONDS - 5,
		}

		const newState: ExtensionState = {
			...baseState,
			apiConfiguration: { modelMaxThinkingTokens: 456, modelTemperature: 0.3 },
			experiments: {
				powerSteering: true,
				marketplace: false,
				disableCompletionCommand: false,
				concurrentFileReads: true,
				multiFileApplyDiff: true,
				preventFocusDisruption: false,
				newTaskRequireTodos: false,
				imageGeneration: false,
				runSlashCommand: false,
				nativeToolCalling: false,
				multipleNativeToolCalls: false,
			} as Record<ExperimentId, boolean>,
			checkpointTimeout: DEFAULT_CHECKPOINT_TIMEOUT_SECONDS + 5,
		}

		const result = mergeExtensionState(prevState, newState)

		expect(result.apiConfiguration).toEqual({
			modelMaxThinkingTokens: 456,
			modelTemperature: 0.3,
		})

		expect(result.experiments).toEqual({
			powerSteering: true,
			marketplace: false,
			disableCompletionCommand: false,
			concurrentFileReads: true,
			multiFileApplyDiff: true,
			preventFocusDisruption: false,
			newTaskRequireTodos: false,
			imageGeneration: false,
			runSlashCommand: false,
			nativeToolCalling: false,
			multipleNativeToolCalls: false,
		})
	})
})<|MERGE_RESOLUTION|>--- conflicted
+++ resolved
@@ -214,14 +214,10 @@
 			remoteControlEnabled: false,
 			taskSyncEnabled: false,
 			featureRoomoteControlEnabled: false,
-<<<<<<< HEAD
 			checkpointTimeout: DEFAULT_CHECKPOINT_TIMEOUT_SECONDS,
 			isGitRepository: false,
 			isGithubRepository: false,
-=======
 			isBrowserSessionActive: false,
-			checkpointTimeout: DEFAULT_CHECKPOINT_TIMEOUT_SECONDS, // Add the checkpoint timeout property
->>>>>>> 31781134
 		}
 
 		const prevState: ExtensionState = {
