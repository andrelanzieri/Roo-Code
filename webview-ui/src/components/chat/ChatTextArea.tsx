import React, { forwardRef, useCallback, useEffect, useLayoutEffect, useMemo, useRef, useState } from "react"
import { useEvent } from "react-use"
import DynamicTextArea from "react-textarea-autosize"

import { mentionRegex, mentionRegexGlobal, commandRegexGlobal, unescapeSpaces } from "@roo/context-mentions"
import { WebviewMessage } from "@roo/WebviewMessage"
import { Mode, getAllModes } from "@roo/modes"
import { ExtensionMessage } from "@roo/ExtensionMessage"

import { vscode } from "@/utils/vscode"
import { useExtensionState } from "@/context/ExtensionStateContext"
import { useAppTranslation } from "@/i18n/TranslationContext"
import {
	ContextMenuOptionType,
	getContextMenuOptions,
	insertMention,
	removeMention,
	shouldShowContextMenu,
	SearchResult,
} from "@src/utils/context-mentions"
import { convertToMentionPath } from "@/utils/path-mentions"
import { StandardTooltip } from "@/components/ui"

import Thumbnails from "../common/Thumbnails"
import ModeSelector from "./ModeSelector"
import { ApiConfigSelector } from "./ApiConfigSelector"
import { MAX_IMAGES_PER_MESSAGE } from "./ChatView"
import ContextMenu from "./ContextMenu"
import { VolumeX, Image, WandSparkles, SendHorizontal } from "lucide-react"
import { IndexingStatusBadge } from "./IndexingStatusBadge"
import { SlashCommandsPopover } from "./SlashCommandsPopover"
import { cn } from "@/lib/utils"
import { usePromptHistory } from "./hooks/usePromptHistory"
import { EditModeControls } from "./EditModeControls"

interface ChatTextAreaProps {
	inputValue: string
	setInputValue: (value: string) => void
	sendingDisabled: boolean
	selectApiConfigDisabled: boolean
	placeholderText: string
	selectedImages: string[]
	setSelectedImages: React.Dispatch<React.SetStateAction<string[]>>
	onSend: () => void
	onSelectImages: () => void
	shouldDisableImages: boolean
	onHeightChange?: (height: number) => void
	mode: Mode
	setMode: (value: Mode) => void
	modeShortcutText: string
	// Edit mode props
	isEditMode?: boolean
	onCancel?: () => void
}

const ChatTextArea = forwardRef<HTMLTextAreaElement, ChatTextAreaProps>(
	(
		{
			inputValue,
			setInputValue,
			sendingDisabled,
			selectApiConfigDisabled,
			placeholderText,
			selectedImages,
			setSelectedImages,
			onSend,
			onSelectImages,
			shouldDisableImages,
			onHeightChange,
			mode,
			setMode,
			modeShortcutText,
			isEditMode = false,
			onCancel,
		},
		ref,
	) => {
		const { t } = useAppTranslation()
		const {
			filePaths,
			openedTabs,
			currentApiConfigName,
			listApiConfigMeta,
			customModes,
			customModePrompts,
			cwd,
			pinnedApiConfigs,
			togglePinnedApiConfig,
			taskHistory,
			clineMessages,
			commands,
		} = useExtensionState()

		// Find the ID and display text for the currently selected API configuration
		const { currentConfigId, displayName } = useMemo(() => {
			const currentConfig = listApiConfigMeta?.find((config) => config.name === currentApiConfigName)
			return {
				currentConfigId: currentConfig?.id || "",
				displayName: currentApiConfigName || "", // Use the name directly for display
			}
		}, [listApiConfigMeta, currentApiConfigName])

		const [gitCommits, setGitCommits] = useState<any[]>([])
		const [showDropdown, setShowDropdown] = useState(false)
		const [fileSearchResults, setFileSearchResults] = useState<SearchResult[]>([])
		const [searchLoading, setSearchLoading] = useState(false)
		const [searchRequestId, setSearchRequestId] = useState<string>("")
		const [waitingForRulesSettings, setWaitingForRulesSettings] = useState(false)

		// Close dropdown when clicking outside.
		useEffect(() => {
			const handleClickOutside = () => {
				if (showDropdown) {
					setShowDropdown(false)
				}
			}

			document.addEventListener("mousedown", handleClickOutside)
			return () => document.removeEventListener("mousedown", handleClickOutside)
		}, [showDropdown])

		// Handle enhanced prompt response and search results.
		useEffect(() => {
			const messageHandler = (event: MessageEvent) => {
				const message = event.data

				if (message.type === "enhancedPrompt") {
					if (message.text && textAreaRef.current) {
						try {
							// Use execCommand to replace text while preserving undo history
							if (document.execCommand) {
								// Use native browser methods to preserve undo stack
								const textarea = textAreaRef.current

								// Focus the textarea to ensure it's the active element
								textarea.focus()

								// Select all text first
								textarea.select()
								document.execCommand("insertText", false, message.text)
							} else {
								setInputValue(message.text)
							}
						} catch {
							setInputValue(message.text)
						}
					}

					setIsEnhancingPrompt(false)
				} else if (message.type === "insertTextIntoTextarea") {
					if (message.text && textAreaRef.current) {
						// Insert the command text at the current cursor position
						const textarea = textAreaRef.current
						const currentValue = inputValue
						const cursorPos = textarea.selectionStart || 0

						// Check if we need to add a space before the command
						const textBefore = currentValue.slice(0, cursorPos)
						const needsSpaceBefore = textBefore.length > 0 && !textBefore.endsWith(" ")
						const prefix = needsSpaceBefore ? " " : ""

						// Insert the text at cursor position
						const newValue =
							currentValue.slice(0, cursorPos) +
							prefix +
							message.text +
							" " +
							currentValue.slice(cursorPos)
						setInputValue(newValue)

						// Set cursor position after the inserted text
						const newCursorPos = cursorPos + prefix.length + message.text.length + 1
						setTimeout(() => {
							if (textAreaRef.current) {
								textAreaRef.current.focus()
								textAreaRef.current.setSelectionRange(newCursorPos, newCursorPos)
							}
						}, 0)
					}
				} else if (message.type === "commitSearchResults") {
					const commits = message.commits.map((commit: any) => ({
						type: ContextMenuOptionType.Git,
						value: commit.hash,
						label: commit.subject,
						description: `${commit.shortHash} by ${commit.author} on ${commit.date}`,
						icon: "$(git-commit)",
					}))

					setGitCommits(commits)
				} else if (message.type === "fileSearchResults") {
					setSearchLoading(false)
					if (message.requestId === searchRequestId) {
						setFileSearchResults(message.results || [])
					}
				} else if (message.type === "rulesSettings") {
					// Only trigger generation if we're waiting for it (user used /make-rules command)
					if (waitingForRulesSettings) {
						setWaitingForRulesSettings(false)
						// Received rules settings, now trigger generation
						vscode.postMessage({
							type: "generateRules",
							selectedRuleTypes: message.selectedRuleTypes || ["general", "code"],
							addToGitignore: message.addToGitignore !== undefined ? message.addToGitignore : true,
							alwaysAllowWriteProtected: false,
							includeCustomRules: message.includeCustomRules || false,
							customRulesText: message.customRulesText || "",
						})
					}
				}
			}

			window.addEventListener("message", messageHandler)
			return () => window.removeEventListener("message", messageHandler)
<<<<<<< HEAD
		}, [setInputValue, searchRequestId, waitingForRulesSettings])
=======
		}, [setInputValue, searchRequestId, inputValue])
>>>>>>> 00a3738d

		const [isDraggingOver, setIsDraggingOver] = useState(false)
		const [textAreaBaseHeight, setTextAreaBaseHeight] = useState<number | undefined>(undefined)
		const [showContextMenu, setShowContextMenu] = useState(false)
		const [cursorPosition, setCursorPosition] = useState(0)
		const [searchQuery, setSearchQuery] = useState("")
		const textAreaRef = useRef<HTMLTextAreaElement | null>(null)
		const [isMouseDownOnMenu, setIsMouseDownOnMenu] = useState(false)
		const highlightLayerRef = useRef<HTMLDivElement>(null)
		const [selectedMenuIndex, setSelectedMenuIndex] = useState(-1)
		const [selectedType, setSelectedType] = useState<ContextMenuOptionType | null>(null)
		const [justDeletedSpaceAfterMention, setJustDeletedSpaceAfterMention] = useState(false)
		const [intendedCursorPosition, setIntendedCursorPosition] = useState<number | null>(null)
		const contextMenuContainerRef = useRef<HTMLDivElement>(null)
		const [isEnhancingPrompt, setIsEnhancingPrompt] = useState(false)
		const [isFocused, setIsFocused] = useState(false)

		// Use custom hook for prompt history navigation
		const { handleHistoryNavigation, resetHistoryNavigation, resetOnInputChange } = usePromptHistory({
			clineMessages,
			taskHistory,
			cwd,
			inputValue,
			setInputValue,
		})

		// Fetch git commits when Git is selected or when typing a hash.
		useEffect(() => {
			if (selectedType === ContextMenuOptionType.Git || /^[a-f0-9]+$/i.test(searchQuery)) {
				const message: WebviewMessage = {
					type: "searchCommits",
					query: searchQuery || "",
				} as const
				vscode.postMessage(message)
			}
		}, [selectedType, searchQuery])

		const handleEnhancePrompt = useCallback(() => {
			const trimmedInput = inputValue.trim()

			if (trimmedInput) {
				setIsEnhancingPrompt(true)
				vscode.postMessage({ type: "enhancePrompt" as const, text: trimmedInput })
			} else {
				setInputValue(t("chat:enhancePromptDescription"))
			}
		}, [inputValue, setInputValue, t])

		const allModes = useMemo(() => getAllModes(customModes), [customModes])

		const queryItems = useMemo(() => {
			return [
				{ type: ContextMenuOptionType.Problems, value: "problems" },
				{ type: ContextMenuOptionType.Terminal, value: "terminal" },
				...gitCommits,
				...openedTabs
					.filter((tab) => tab.path)
					.map((tab) => ({
						type: ContextMenuOptionType.OpenedFile,
						value: "/" + tab.path,
					})),
				...filePaths
					.map((file) => "/" + file)
					.filter((path) => !openedTabs.some((tab) => tab.path && "/" + tab.path === path)) // Filter out paths that are already in openedTabs
					.map((path) => ({
						type: path.endsWith("/") ? ContextMenuOptionType.Folder : ContextMenuOptionType.File,
						value: path,
					})),
			]
		}, [filePaths, gitCommits, openedTabs])

		useEffect(() => {
			const handleClickOutside = (event: MouseEvent) => {
				if (
					contextMenuContainerRef.current &&
					!contextMenuContainerRef.current.contains(event.target as Node)
				) {
					setShowContextMenu(false)
				}
			}

			if (showContextMenu) {
				document.addEventListener("mousedown", handleClickOutside)
			}

			return () => {
				document.removeEventListener("mousedown", handleClickOutside)
			}
		}, [showContextMenu, setShowContextMenu])

		const handleMentionSelect = useCallback(
			(type: ContextMenuOptionType, value?: string) => {
				if (type === ContextMenuOptionType.NoResults) {
					return
				}

				if (type === ContextMenuOptionType.Mode && value) {
					// Handle mode selection.
					setMode(value)
					setInputValue("")
					setShowContextMenu(false)
					vscode.postMessage({ type: "mode", text: value })
					return
				}

<<<<<<< HEAD
				if (type === ContextMenuOptionType.Rules) {
					// Handle rules generation command
					setInputValue("")
					setShowContextMenu(false)
					// Set flag to indicate we're waiting for settings
					setWaitingForRulesSettings(true)
					// First get the saved settings
					vscode.postMessage({ type: "getRulesSettings" })
					// The actual generation will be triggered when we receive the settings
=======
				if (type === ContextMenuOptionType.Command && value) {
					// Handle command selection.
					setSelectedMenuIndex(-1)
					setInputValue("")
					setShowContextMenu(false)

					// Insert the command mention into the textarea
					const commandMention = `/${value}`
					setInputValue(commandMention + " ")
					setCursorPosition(commandMention.length + 1)
					setIntendedCursorPosition(commandMention.length + 1)

					// Focus the textarea
					setTimeout(() => {
						if (textAreaRef.current) {
							textAreaRef.current.focus()
						}
					}, 0)
>>>>>>> 00a3738d
					return
				}

				if (
					type === ContextMenuOptionType.File ||
					type === ContextMenuOptionType.Folder ||
					type === ContextMenuOptionType.Git
				) {
					if (!value) {
						setSelectedType(type)
						setSearchQuery("")
						setSelectedMenuIndex(0)
						return
					}
				}

				setShowContextMenu(false)
				setSelectedType(null)

				if (textAreaRef.current) {
					let insertValue = value || ""

					if (type === ContextMenuOptionType.URL) {
						insertValue = value || ""
					} else if (type === ContextMenuOptionType.File || type === ContextMenuOptionType.Folder) {
						insertValue = value || ""
					} else if (type === ContextMenuOptionType.Problems) {
						insertValue = "problems"
					} else if (type === ContextMenuOptionType.Terminal) {
						insertValue = "terminal"
					} else if (type === ContextMenuOptionType.Git) {
						insertValue = value || ""
					} else if (type === ContextMenuOptionType.Command) {
						insertValue = value ? `/${value}` : ""
					}

					// Determine if this is a slash command selection
					const isSlashCommand = type === ContextMenuOptionType.Mode || type === ContextMenuOptionType.Command

					const { newValue, mentionIndex } = insertMention(
						textAreaRef.current.value,
						cursorPosition,
						insertValue,
						isSlashCommand,
					)

					setInputValue(newValue)
					const newCursorPosition = newValue.indexOf(" ", mentionIndex + insertValue.length) + 1
					setCursorPosition(newCursorPosition)
					setIntendedCursorPosition(newCursorPosition)

					// Scroll to cursor.
					setTimeout(() => {
						if (textAreaRef.current) {
							textAreaRef.current.blur()
							textAreaRef.current.focus()
						}
					}, 0)
				}
			},
			// eslint-disable-next-line react-hooks/exhaustive-deps
			[setInputValue, cursorPosition],
		)

		const handleKeyDown = useCallback(
			(event: React.KeyboardEvent<HTMLTextAreaElement>) => {
				if (showContextMenu) {
					if (event.key === "Escape") {
						setSelectedType(null)
						setSelectedMenuIndex(3) // File by default
						return
					}

					if (event.key === "ArrowUp" || event.key === "ArrowDown") {
						event.preventDefault()
						setSelectedMenuIndex((prevIndex) => {
							const direction = event.key === "ArrowUp" ? -1 : 1
							const options = getContextMenuOptions(
								searchQuery,
								selectedType,
								queryItems,
								fileSearchResults,
								allModes,
								commands,
							)
							const optionsLength = options.length

							if (optionsLength === 0) return prevIndex

							// Find selectable options (non-URL types)
							const selectableOptions = options.filter(
								(option) =>
									option.type !== ContextMenuOptionType.URL &&
									option.type !== ContextMenuOptionType.NoResults &&
									option.type !== ContextMenuOptionType.SectionHeader,
							)

							if (selectableOptions.length === 0) return -1 // No selectable options

							// Find the index of the next selectable option
							const currentSelectableIndex = selectableOptions.findIndex(
								(option) => option === options[prevIndex],
							)

							const newSelectableIndex =
								(currentSelectableIndex + direction + selectableOptions.length) %
								selectableOptions.length

							// Find the index of the selected option in the original options array
							return options.findIndex((option) => option === selectableOptions[newSelectableIndex])
						})
						return
					}
					if ((event.key === "Enter" || event.key === "Tab") && selectedMenuIndex !== -1) {
						event.preventDefault()
						const selectedOption = getContextMenuOptions(
							searchQuery,
							selectedType,
							queryItems,
							fileSearchResults,
							allModes,
							commands,
						)[selectedMenuIndex]
						if (
							selectedOption &&
							selectedOption.type !== ContextMenuOptionType.URL &&
							selectedOption.type !== ContextMenuOptionType.NoResults &&
							selectedOption.type !== ContextMenuOptionType.SectionHeader
						) {
							handleMentionSelect(selectedOption.type, selectedOption.value)
						}
						return
					}
				}

				const isComposing = event.nativeEvent?.isComposing ?? false

				// Handle prompt history navigation using custom hook
				if (handleHistoryNavigation(event, showContextMenu, isComposing)) {
					return
				}

				if (event.key === "Enter" && !event.shiftKey && !isComposing) {
					event.preventDefault()

					// Always call onSend - let ChatView handle queueing when disabled
					resetHistoryNavigation()
					onSend()
				}

				if (event.key === "Backspace" && !isComposing) {
					const charBeforeCursor = inputValue[cursorPosition - 1]
					const charAfterCursor = inputValue[cursorPosition + 1]

					const charBeforeIsWhitespace =
						charBeforeCursor === " " || charBeforeCursor === "\n" || charBeforeCursor === "\r\n"

					const charAfterIsWhitespace =
						charAfterCursor === " " || charAfterCursor === "\n" || charAfterCursor === "\r\n"

					// Checks if char before cusor is whitespace after a mention.
					if (
						charBeforeIsWhitespace &&
						// "$" is added to ensure the match occurs at the end of the string.
						inputValue.slice(0, cursorPosition - 1).match(new RegExp(mentionRegex.source + "$"))
					) {
						const newCursorPosition = cursorPosition - 1
						// If mention is followed by another word, then instead
						// of deleting the space separating them we just move
						// the cursor to the end of the mention.
						if (!charAfterIsWhitespace) {
							event.preventDefault()
							textAreaRef.current?.setSelectionRange(newCursorPosition, newCursorPosition)
							setCursorPosition(newCursorPosition)
						}

						setCursorPosition(newCursorPosition)
						setJustDeletedSpaceAfterMention(true)
					} else if (justDeletedSpaceAfterMention) {
						const { newText, newPosition } = removeMention(inputValue, cursorPosition)

						if (newText !== inputValue) {
							event.preventDefault()
							setInputValue(newText)
							setIntendedCursorPosition(newPosition) // Store the new cursor position in state
						}

						setJustDeletedSpaceAfterMention(false)
						setShowContextMenu(false)
					} else {
						setJustDeletedSpaceAfterMention(false)
					}
				}
			},
			[
				onSend,
				showContextMenu,
				searchQuery,
				selectedMenuIndex,
				handleMentionSelect,
				selectedType,
				inputValue,
				cursorPosition,
				setInputValue,
				justDeletedSpaceAfterMention,
				queryItems,
				allModes,
				fileSearchResults,
				handleHistoryNavigation,
				resetHistoryNavigation,
				commands,
			],
		)

		useLayoutEffect(() => {
			if (intendedCursorPosition !== null && textAreaRef.current) {
				textAreaRef.current.setSelectionRange(intendedCursorPosition, intendedCursorPosition)
				setIntendedCursorPosition(null) // Reset the state.
			}
		}, [inputValue, intendedCursorPosition])

		// Ref to store the search timeout.
		const searchTimeoutRef = useRef<NodeJS.Timeout | null>(null)

		const handleInputChange = useCallback(
			(e: React.ChangeEvent<HTMLTextAreaElement>) => {
				const newValue = e.target.value
				setInputValue(newValue)

				// Reset history navigation when user types
				resetOnInputChange()

				const newCursorPosition = e.target.selectionStart
				setCursorPosition(newCursorPosition)

				const showMenu = shouldShowContextMenu(newValue, newCursorPosition)
				setShowContextMenu(showMenu)

				if (showMenu) {
					if (newValue.startsWith("/") && !newValue.includes(" ")) {
						// Handle slash command - request fresh commands
						const query = newValue
						setSearchQuery(query)
						// Set to first selectable item (skip section headers)
						setSelectedMenuIndex(1) // Section header is at 0, first command is at 1
						// Request commands fresh each time slash menu is shown
						vscode.postMessage({ type: "requestCommands" })
					} else {
						// Existing @ mention handling.
						const lastAtIndex = newValue.lastIndexOf("@", newCursorPosition - 1)
						const query = newValue.slice(lastAtIndex + 1, newCursorPosition)
						setSearchQuery(query)

						// Send file search request if query is not empty.
						if (query.length > 0) {
							setSelectedMenuIndex(0)

							// Don't clear results until we have new ones. This
							// prevents flickering.

							// Clear any existing timeout.
							if (searchTimeoutRef.current) {
								clearTimeout(searchTimeoutRef.current)
							}

							// Set a timeout to debounce the search requests.
							searchTimeoutRef.current = setTimeout(() => {
								// Generate a request ID for this search.
								const reqId = Math.random().toString(36).substring(2, 9)
								setSearchRequestId(reqId)
								setSearchLoading(true)

								// Send message to extension to search files.
								vscode.postMessage({
									type: "searchFiles",
									query: unescapeSpaces(query),
									requestId: reqId,
								})
							}, 200) // 200ms debounce.
						} else {
							setSelectedMenuIndex(3) // Set to "File" option by default.
						}
					}
				} else {
					setSearchQuery("")
					setSelectedMenuIndex(-1)
					setFileSearchResults([]) // Clear file search results.
				}
			},
			[setInputValue, setSearchRequestId, setFileSearchResults, setSearchLoading, resetOnInputChange],
		)

		useEffect(() => {
			if (!showContextMenu) {
				setSelectedType(null)
			}
		}, [showContextMenu])

		const handleBlur = useCallback(() => {
			// Only hide the context menu if the user didn't click on it.
			if (!isMouseDownOnMenu) {
				setShowContextMenu(false)
			}

			setIsFocused(false)
		}, [isMouseDownOnMenu])

		const handlePaste = useCallback(
			async (e: React.ClipboardEvent) => {
				const items = e.clipboardData.items

				const pastedText = e.clipboardData.getData("text")
				// Check if the pasted content is a URL, add space after so user
				// can easily delete if they don't want it.
				const urlRegex = /^\S+:\/\/\S+$/
				if (urlRegex.test(pastedText.trim())) {
					e.preventDefault()
					const trimmedUrl = pastedText.trim()
					const newValue =
						inputValue.slice(0, cursorPosition) + trimmedUrl + " " + inputValue.slice(cursorPosition)
					setInputValue(newValue)
					const newCursorPosition = cursorPosition + trimmedUrl.length + 1
					setCursorPosition(newCursorPosition)
					setIntendedCursorPosition(newCursorPosition)
					setShowContextMenu(false)

					// Scroll to new cursor position.
					setTimeout(() => {
						if (textAreaRef.current) {
							textAreaRef.current.blur()
							textAreaRef.current.focus()
						}
					}, 0)

					return
				}

				const acceptedTypes = ["png", "jpeg", "webp"]

				const imageItems = Array.from(items).filter((item) => {
					const [type, subtype] = item.type.split("/")
					return type === "image" && acceptedTypes.includes(subtype)
				})

				if (!shouldDisableImages && imageItems.length > 0) {
					e.preventDefault()

					const imagePromises = imageItems.map((item) => {
						return new Promise<string | null>((resolve) => {
							const blob = item.getAsFile()

							if (!blob) {
								resolve(null)
								return
							}

							const reader = new FileReader()

							reader.onloadend = () => {
								if (reader.error) {
									console.error(t("chat:errorReadingFile"), reader.error)
									resolve(null)
								} else {
									const result = reader.result
									resolve(typeof result === "string" ? result : null)
								}
							}

							reader.readAsDataURL(blob)
						})
					})

					const imageDataArray = await Promise.all(imagePromises)
					const dataUrls = imageDataArray.filter((dataUrl): dataUrl is string => dataUrl !== null)

					if (dataUrls.length > 0) {
						setSelectedImages((prevImages) => [...prevImages, ...dataUrls].slice(0, MAX_IMAGES_PER_MESSAGE))
					} else {
						console.warn(t("chat:noValidImages"))
					}
				}
			},
			[shouldDisableImages, setSelectedImages, cursorPosition, setInputValue, inputValue, t],
		)

		const handleMenuMouseDown = useCallback(() => {
			setIsMouseDownOnMenu(true)
		}, [])

		const updateHighlights = useCallback(() => {
			if (!textAreaRef.current || !highlightLayerRef.current) return

			const text = textAreaRef.current.value

			// Helper function to check if a command is valid
			const isValidCommand = (commandName: string): boolean => {
				return commands?.some((cmd) => cmd.name === commandName) || false
			}

			// Process the text to highlight mentions and valid commands
			let processedText = text
				.replace(/\n$/, "\n\n")
				.replace(/[<>&]/g, (c) => ({ "<": "&lt;", ">": "&gt;", "&": "&amp;" })[c] || c)
				.replace(mentionRegexGlobal, '<mark class="mention-context-textarea-highlight">$&</mark>')

			// Custom replacement for commands - only highlight valid ones
			processedText = processedText.replace(commandRegexGlobal, (match, commandName) => {
				// Only highlight if the command exists in the valid commands list
				if (isValidCommand(commandName)) {
					// Check if the match starts with a space
					const startsWithSpace = match.startsWith(" ")
					const commandPart = `/${commandName}`

					if (startsWithSpace) {
						// Keep the space but only highlight the command part
						return ` <mark class="mention-context-textarea-highlight">${commandPart}</mark>`
					} else {
						// Highlight the entire command (starts at beginning of line)
						return `<mark class="mention-context-textarea-highlight">${commandPart}</mark>`
					}
				}
				return match // Return unhighlighted if command is not valid
			})

			highlightLayerRef.current.innerHTML = processedText

			highlightLayerRef.current.scrollTop = textAreaRef.current.scrollTop
			highlightLayerRef.current.scrollLeft = textAreaRef.current.scrollLeft
		}, [commands])

		useLayoutEffect(() => {
			updateHighlights()
		}, [inputValue, updateHighlights])

		const updateCursorPosition = useCallback(() => {
			if (textAreaRef.current) {
				setCursorPosition(textAreaRef.current.selectionStart)
			}
		}, [])

		const handleKeyUp = useCallback(
			(e: React.KeyboardEvent<HTMLTextAreaElement>) => {
				if (["ArrowLeft", "ArrowRight", "ArrowUp", "ArrowDown", "Home", "End"].includes(e.key)) {
					updateCursorPosition()
				}
			},
			[updateCursorPosition],
		)

		const handleDrop = useCallback(
			async (e: React.DragEvent<HTMLDivElement>) => {
				e.preventDefault()
				setIsDraggingOver(false)

				const textFieldList = e.dataTransfer.getData("text")
				const textUriList = e.dataTransfer.getData("application/vnd.code.uri-list")
				// When textFieldList is empty, it may attempt to use textUriList obtained from drag-and-drop tabs; if not empty, it will use textFieldList.
				const text = textFieldList || textUriList
				if (text) {
					// Split text on newlines to handle multiple files
					const lines = text.split(/\r?\n/).filter((line) => line.trim() !== "")

					if (lines.length > 0) {
						// Process each line as a separate file path
						let newValue = inputValue.slice(0, cursorPosition)
						let totalLength = 0

						// Using a standard for loop instead of forEach for potential performance gains.
						for (let i = 0; i < lines.length; i++) {
							const line = lines[i]
							// Convert each path to a mention-friendly format
							const mentionText = convertToMentionPath(line, cwd)
							newValue += mentionText
							totalLength += mentionText.length

							// Add space after each mention except the last one
							if (i < lines.length - 1) {
								newValue += " "
								totalLength += 1
							}
						}

						// Add space after the last mention and append the rest of the input
						newValue += " " + inputValue.slice(cursorPosition)
						totalLength += 1

						setInputValue(newValue)
						const newCursorPosition = cursorPosition + totalLength
						setCursorPosition(newCursorPosition)
						setIntendedCursorPosition(newCursorPosition)
					}

					return
				}

				const files = Array.from(e.dataTransfer.files)

				if (files.length > 0) {
					const acceptedTypes = ["png", "jpeg", "webp"]

					const imageFiles = files.filter((file) => {
						const [type, subtype] = file.type.split("/")
						return type === "image" && acceptedTypes.includes(subtype)
					})

					if (!shouldDisableImages && imageFiles.length > 0) {
						const imagePromises = imageFiles.map((file) => {
							return new Promise<string | null>((resolve) => {
								const reader = new FileReader()

								reader.onloadend = () => {
									if (reader.error) {
										console.error(t("chat:errorReadingFile"), reader.error)
										resolve(null)
									} else {
										const result = reader.result
										resolve(typeof result === "string" ? result : null)
									}
								}

								reader.readAsDataURL(file)
							})
						})

						const imageDataArray = await Promise.all(imagePromises)
						const dataUrls = imageDataArray.filter((dataUrl): dataUrl is string => dataUrl !== null)

						if (dataUrls.length > 0) {
							setSelectedImages((prevImages) =>
								[...prevImages, ...dataUrls].slice(0, MAX_IMAGES_PER_MESSAGE),
							)

							if (typeof vscode !== "undefined") {
								vscode.postMessage({ type: "draggedImages", dataUrls: dataUrls })
							}
						} else {
							console.warn(t("chat:noValidImages"))
						}
					}
				}
			},
			[
				cursorPosition,
				cwd,
				inputValue,
				setInputValue,
				setCursorPosition,
				setIntendedCursorPosition,
				shouldDisableImages,
				setSelectedImages,
				t,
			],
		)

		const [isTtsPlaying, setIsTtsPlaying] = useState(false)

		useEvent("message", (event: MessageEvent) => {
			const message: ExtensionMessage = event.data

			if (message.type === "ttsStart") {
				setIsTtsPlaying(true)
			} else if (message.type === "ttsStop") {
				setIsTtsPlaying(false)
			}
		})

		const placeholderBottomText = `\n(${t("chat:addContext")}${shouldDisableImages ? `, ${t("chat:dragFiles")}` : `, ${t("chat:dragFilesImages")}`})`

		// Common mode selector handler
		const handleModeChange = useCallback(
			(value: Mode) => {
				setMode(value)
				vscode.postMessage({ type: "mode", text: value })
			},
			[setMode],
		)

		// Helper function to render mode selector
		const renderModeSelector = () => (
			<ModeSelector
				value={mode}
				title={t("chat:selectMode")}
				onChange={handleModeChange}
				triggerClassName="w-full"
				modeShortcutText={modeShortcutText}
				customModes={customModes}
				customModePrompts={customModePrompts}
			/>
		)

		// Helper function to handle API config change
		const handleApiConfigChange = useCallback((value: string) => {
			vscode.postMessage({ type: "loadApiConfigurationById", text: value })
		}, [])

		// Helper function to render non-edit mode controls
		const renderNonEditModeControls = () => (
			<div className={cn("flex", "justify-between", "items-center", "mt-auto")}>
				<div className={cn("flex", "items-center", "gap-1", "min-w-0")}>
					<div className="shrink-0">{renderModeSelector()}</div>

					<div className={cn("flex-1", "min-w-0", "overflow-hidden")}>
						<ApiConfigSelector
							value={currentConfigId}
							displayName={displayName}
							disabled={selectApiConfigDisabled}
							title={t("chat:selectApiConfig")}
							onChange={handleApiConfigChange}
							triggerClassName="w-full text-ellipsis overflow-hidden"
							listApiConfigMeta={listApiConfigMeta || []}
							pinnedApiConfigs={pinnedApiConfigs}
							togglePinnedApiConfig={togglePinnedApiConfig}
						/>
					</div>
				</div>

				<div className={cn("flex", "items-center", "gap-0.5", "shrink-0")}>
					{isTtsPlaying && (
						<StandardTooltip content={t("chat:stopTts")}>
							<button
								aria-label={t("chat:stopTts")}
								onClick={() => vscode.postMessage({ type: "stopTts" })}
								className={cn(
									"relative inline-flex items-center justify-center",
									"bg-transparent border-none p-1.5",
									"rounded-md min-w-[28px] min-h-[28px]",
									"text-vscode-foreground opacity-85",
									"transition-all duration-150",
									"hover:opacity-100 hover:bg-[rgba(255,255,255,0.03)] hover:border-[rgba(255,255,255,0.15)]",
									"focus:outline-none focus-visible:ring-1 focus-visible:ring-vscode-focusBorder",
									"active:bg-[rgba(255,255,255,0.1)]",
									"cursor-pointer",
								)}>
								<VolumeX className="w-4 h-4" />
							</button>
						</StandardTooltip>
					)}
					<SlashCommandsPopover />
					<IndexingStatusBadge />
					<StandardTooltip content={t("chat:addImages")}>
						<button
							aria-label={t("chat:addImages")}
							disabled={shouldDisableImages}
							onClick={!shouldDisableImages ? onSelectImages : undefined}
							className={cn(
								"relative inline-flex items-center justify-center",
								"bg-transparent border-none p-1.5",
								"rounded-md min-w-[28px] min-h-[28px]",
								"text-vscode-foreground opacity-85",
								"transition-all duration-150",
								"hover:opacity-100 hover:bg-[rgba(255,255,255,0.03)] hover:border-[rgba(255,255,255,0.15)]",
								"focus:outline-none focus-visible:ring-1 focus-visible:ring-vscode-focusBorder",
								"active:bg-[rgba(255,255,255,0.1)]",
								!shouldDisableImages && "cursor-pointer",
								shouldDisableImages &&
									"opacity-40 cursor-not-allowed grayscale-[30%] hover:bg-transparent hover:border-[rgba(255,255,255,0.08)] active:bg-transparent",
								"mr-1",
							)}>
							<Image className="w-4 h-4" />
						</button>
					</StandardTooltip>
				</div>
			</div>
		)

		// Helper function to render the text area section
		const renderTextAreaSection = () => (
			<div
				className={cn(
					"relative",
					"flex-1",
					"flex",
					"flex-col-reverse",
					"min-h-0",
					"overflow-hidden",
					"rounded",
				)}>
				<div
					ref={highlightLayerRef}
					data-testid="highlight-layer"
					className={cn(
						"absolute",
						"inset-0",
						"pointer-events-none",
						"whitespace-pre-wrap",
						"break-words",
						"text-transparent",
						"overflow-hidden",
						"font-vscode-font-family",
						"text-vscode-editor-font-size",
						"leading-vscode-editor-line-height",
						"py-2",
						"px-[9px]",
						"z-10",
						"forced-color-adjust-none",
					)}
					style={{
						color: "transparent",
					}}
				/>
				<DynamicTextArea
					ref={(el) => {
						if (typeof ref === "function") {
							ref(el)
						} else if (ref) {
							ref.current = el
						}
						textAreaRef.current = el
					}}
					value={inputValue}
					onChange={(e) => {
						handleInputChange(e)
						updateHighlights()
					}}
					onFocus={() => setIsFocused(true)}
					onKeyDown={handleKeyDown}
					onKeyUp={handleKeyUp}
					onBlur={handleBlur}
					onPaste={handlePaste}
					onSelect={updateCursorPosition}
					onMouseUp={updateCursorPosition}
					onHeightChange={(height) => {
						if (textAreaBaseHeight === undefined || height < textAreaBaseHeight) {
							setTextAreaBaseHeight(height)
						}

						onHeightChange?.(height)
					}}
					placeholder={placeholderText}
					minRows={3}
					maxRows={15}
					autoFocus={true}
					className={cn(
						"w-full",
						"text-vscode-input-foreground",
						"font-vscode-font-family",
						"text-vscode-editor-font-size",
						"leading-vscode-editor-line-height",
						"cursor-text",
						isEditMode ? "pt-1.5 pb-10 px-2" : "py-1.5 px-2",
						isFocused
							? "border border-vscode-focusBorder outline outline-vscode-focusBorder"
							: isDraggingOver
								? "border-2 border-dashed border-vscode-focusBorder"
								: "border border-transparent",
						isDraggingOver
							? "bg-[color-mix(in_srgb,var(--vscode-input-background)_95%,var(--vscode-focusBorder))]"
							: "bg-vscode-input-background",
						"transition-background-color duration-150 ease-in-out",
						"will-change-background-color",
						"min-h-[90px]",
						"box-border",
						"rounded",
						"resize-none",
						"overflow-x-hidden",
						"overflow-y-auto",
						"pr-9",
						"flex-none flex-grow",
						"z-[2]",
						"scrollbar-none",
						"scrollbar-hide",
					)}
					onScroll={() => updateHighlights()}
				/>

				<div className="absolute top-1 right-1 z-30">
					<StandardTooltip content={t("chat:enhancePrompt")}>
						<button
							aria-label={t("chat:enhancePrompt")}
							disabled={false}
							onClick={handleEnhancePrompt}
							className={cn(
								"relative inline-flex items-center justify-center",
								"bg-transparent border-none p-1.5",
								"rounded-md min-w-[28px] min-h-[28px]",
								"opacity-60 hover:opacity-100 text-vscode-descriptionForeground hover:text-vscode-foreground",
								"transition-all duration-150",
								"hover:bg-[rgba(255,255,255,0.03)] hover:border-[rgba(255,255,255,0.15)]",
								"focus:outline-none focus-visible:ring-1 focus-visible:ring-vscode-focusBorder",
								"active:bg-[rgba(255,255,255,0.1)]",
								"cursor-pointer",
							)}>
							<WandSparkles className={cn("w-4 h-4", isEnhancingPrompt && "animate-spin")} />
						</button>
					</StandardTooltip>
				</div>

				{!isEditMode && (
					<div className="absolute bottom-1 right-1 z-30">
						<StandardTooltip content={t("chat:sendMessage")}>
							<button
								aria-label={t("chat:sendMessage")}
								disabled={false}
								onClick={onSend}
								className={cn(
									"relative inline-flex items-center justify-center",
									"bg-transparent border-none p-1.5",
									"rounded-md min-w-[28px] min-h-[28px]",
									"opacity-60 hover:opacity-100 text-vscode-descriptionForeground hover:text-vscode-foreground",
									"transition-all duration-150",
									"hover:bg-[rgba(255,255,255,0.03)] hover:border-[rgba(255,255,255,0.15)]",
									"focus:outline-none focus-visible:ring-1 focus-visible:ring-vscode-focusBorder",
									"active:bg-[rgba(255,255,255,0.1)]",
									"cursor-pointer",
								)}>
								<SendHorizontal className="w-4 h-4" />
							</button>
						</StandardTooltip>
					</div>
				)}

				{!inputValue && !isEditMode && (
					<div
						className="absolute left-2 z-30 pr-9 flex items-center h-8"
						style={{
							bottom: "0.25rem",
							color: "var(--vscode-tab-inactiveForeground)",
							userSelect: "none",
							pointerEvents: "none",
						}}>
						{placeholderBottomText}
					</div>
				)}
			</div>
		)

		return (
			<div
				className={cn(
					"relative",
					"flex",
					"flex-col",
					"gap-1",
					"bg-editor-background",
					isEditMode ? "px-0" : "px-1.5",
					"pb-1",
					"outline-none",
					"border",
					"border-none",
					isEditMode ? "w-full" : "w-[calc(100%-16px)]",
					"ml-auto",
					"mr-auto",
					"box-border",
				)}>
				<div className="relative">
					<div
						className={cn("chat-text-area", "relative", "flex", "flex-col", "outline-none")}
						onDrop={handleDrop}
						onDragOver={(e) => {
							// Only allowed to drop images/files on shift key pressed.
							if (!e.shiftKey) {
								setIsDraggingOver(false)
								return
							}

							e.preventDefault()
							setIsDraggingOver(true)
							e.dataTransfer.dropEffect = "copy"
						}}
						onDragLeave={(e) => {
							e.preventDefault()
							const rect = e.currentTarget.getBoundingClientRect()

							if (
								e.clientX <= rect.left ||
								e.clientX >= rect.right ||
								e.clientY <= rect.top ||
								e.clientY >= rect.bottom
							) {
								setIsDraggingOver(false)
							}
						}}>
						{showContextMenu && (
							<div
								ref={contextMenuContainerRef}
								className={cn(
									"absolute",
									"bottom-full",
									"left-0",
									"right-0",
									"z-[1000]",
									"mb-2",
									"filter",
									"drop-shadow-md",
								)}>
								<ContextMenu
									onSelect={handleMentionSelect}
									searchQuery={searchQuery}
									inputValue={inputValue}
									onMouseDown={handleMenuMouseDown}
									selectedIndex={selectedMenuIndex}
									setSelectedIndex={setSelectedMenuIndex}
									selectedType={selectedType}
									queryItems={queryItems}
									modes={allModes}
									loading={searchLoading}
									dynamicSearchResults={fileSearchResults}
									commands={commands}
								/>
							</div>
						)}

						{renderTextAreaSection()}
					</div>

					{isEditMode && (
						<EditModeControls
							mode={mode}
							onModeChange={handleModeChange}
							modeShortcutText={modeShortcutText}
							customModes={customModes}
							customModePrompts={customModePrompts}
							onCancel={onCancel}
							onSend={onSend}
							onSelectImages={onSelectImages}
							sendingDisabled={sendingDisabled}
							shouldDisableImages={shouldDisableImages}
						/>
					)}
				</div>

				{selectedImages.length > 0 && (
					<Thumbnails
						images={selectedImages}
						setImages={setSelectedImages}
						style={{
							left: "16px",
							zIndex: 2,
							marginBottom: 0,
						}}
					/>
				)}

				{!isEditMode && renderNonEditModeControls()}
			</div>
		)
	},
)

export default ChatTextArea<|MERGE_RESOLUTION|>--- conflicted
+++ resolved
@@ -211,11 +211,7 @@
 
 			window.addEventListener("message", messageHandler)
 			return () => window.removeEventListener("message", messageHandler)
-<<<<<<< HEAD
-		}, [setInputValue, searchRequestId, waitingForRulesSettings])
-=======
-		}, [setInputValue, searchRequestId, inputValue])
->>>>>>> 00a3738d
+		}, [setInputValue, searchRequestId, waitingForRulesSettings, inputValue])
 
 		const [isDraggingOver, setIsDraggingOver] = useState(false)
 		const [textAreaBaseHeight, setTextAreaBaseHeight] = useState<number | undefined>(undefined)
@@ -321,7 +317,6 @@
 					return
 				}
 
-<<<<<<< HEAD
 				if (type === ContextMenuOptionType.Rules) {
 					// Handle rules generation command
 					setInputValue("")
@@ -331,7 +326,9 @@
 					// First get the saved settings
 					vscode.postMessage({ type: "getRulesSettings" })
 					// The actual generation will be triggered when we receive the settings
-=======
+					return
+				}
+
 				if (type === ContextMenuOptionType.Command && value) {
 					// Handle command selection.
 					setSelectedMenuIndex(-1)
@@ -350,7 +347,6 @@
 							textAreaRef.current.focus()
 						}
 					}, 0)
->>>>>>> 00a3738d
 					return
 				}
 
