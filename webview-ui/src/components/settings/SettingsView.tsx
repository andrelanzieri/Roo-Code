import { VSCodeButton, VSCodeCheckbox, VSCodeLink, VSCodeTextArea, VSCodeTextField } from "@vscode/webview-ui-toolkit/react"
import { memo, useEffect, useState } from "react"
import { useExtensionState } from "../../context/ExtensionStateContext"
import { validateApiConfiguration, validateModelId } from "../../utils/validate"
import { vscode } from "../../utils/vscode"
import ApiOptions from "./ApiOptions"

const IS_DEV = false // FIXME: use flags when packaging

type SettingsViewProps = {
	onDone: () => void
}

const SettingsView = ({ onDone }: SettingsViewProps) => {
	const {
		apiConfiguration,
		version,
		customInstructions,
		setCustomInstructions,
		alwaysAllowReadOnly,
		setAlwaysAllowReadOnly,
		alwaysAllowWrite,
		setAlwaysAllowWrite,
		alwaysAllowExecute,
		setAlwaysAllowExecute,
		alwaysAllowBrowser,
		setAlwaysAllowBrowser,
		alwaysAllowMcp,
		setAlwaysAllowMcp,
		soundEnabled,
		setSoundEnabled,
		soundVolume,
		setSoundVolume,
		diffEnabled,
		setDiffEnabled,
		debugDiffEnabled,
		setDebugDiffEnabled,
		openRouterModels,
		setAllowedCommands,
		allowedCommands,
		isInteractiveMode,
		setInteractiveBrowserMode,
		browserPort,
		setBrowserPort,
	} = useExtensionState()
	const [apiErrorMessage, setApiErrorMessage] = useState<string | undefined>(undefined)
	const [modelIdErrorMessage, setModelIdErrorMessage] = useState<string | undefined>(undefined)
	const [commandInput, setCommandInput] = useState("")

	const handleSubmit = () => {
		const apiValidationResult = validateApiConfiguration(apiConfiguration)
		const modelIdValidationResult = validateModelId(apiConfiguration, openRouterModels)

		setApiErrorMessage(apiValidationResult)
		setModelIdErrorMessage(modelIdValidationResult)
		if (!apiValidationResult && !modelIdValidationResult) {
			vscode.postMessage({
				type: "apiConfiguration",
				apiConfiguration
			})
			vscode.postMessage({ type: "customInstructions", text: customInstructions })
			vscode.postMessage({ type: "alwaysAllowReadOnly", bool: alwaysAllowReadOnly })
			vscode.postMessage({ type: "alwaysAllowWrite", bool: alwaysAllowWrite })
			vscode.postMessage({ type: "alwaysAllowExecute", bool: alwaysAllowExecute })
			vscode.postMessage({ type: "alwaysAllowBrowser", bool: alwaysAllowBrowser })
			vscode.postMessage({ type: "alwaysAllowMcp", bool: alwaysAllowMcp })
			vscode.postMessage({ type: "allowedCommands", commands: allowedCommands ?? [] })
			vscode.postMessage({ type: "soundEnabled", bool: soundEnabled })
			vscode.postMessage({ type: "soundVolume", value: soundVolume })
			vscode.postMessage({ type: "diffEnabled", bool: diffEnabled })
<<<<<<< HEAD
			vscode.postMessage({ type: "isInteractiveMode", bool: isInteractiveMode })
			vscode.postMessage({ type: "browserPort", text: browserPort })
=======
			vscode.postMessage({ type: "debugDiffEnabled", bool: debugDiffEnabled })
>>>>>>> eda682cf
			onDone()
		}
	}

	useEffect(() => {
		setApiErrorMessage(undefined)
		setModelIdErrorMessage(undefined)
	}, [apiConfiguration])

	// Initial validation on mount
	useEffect(() => {
		const apiValidationResult = validateApiConfiguration(apiConfiguration)
		const modelIdValidationResult = validateModelId(apiConfiguration, openRouterModels)
		setApiErrorMessage(apiValidationResult)
		setModelIdErrorMessage(modelIdValidationResult)
	}, [apiConfiguration, openRouterModels])

	const handleResetState = () => {
		vscode.postMessage({ type: "resetState" })
	}

	const handleAddCommand = () => {
		const currentCommands = allowedCommands ?? []
		if (commandInput && !currentCommands.includes(commandInput)) {
			const newCommands = [...currentCommands, commandInput]
			setAllowedCommands(newCommands)
			setCommandInput("")
			vscode.postMessage({
				type: "allowedCommands",
				commands: newCommands
			})
		}
	}

	return (
		<div
			style={{
				position: "fixed",
				top: 0,
				left: 0,
				right: 0,
				bottom: 0,
				padding: "10px 0px 0px 20px",
				display: "flex",
				flexDirection: "column",
				overflow: "hidden",
			}}>
			<div
				style={{
					display: "flex",
					justifyContent: "space-between",
					alignItems: "center",
					marginBottom: "17px",
					paddingRight: 17,
				}}>
				<h3 style={{ color: "var(--vscode-foreground)", margin: 0 }}>Settings</h3>
				<VSCodeButton onClick={handleSubmit}>Done</VSCodeButton>
			</div>
			<div
				style={{ flexGrow: 1, overflowY: "scroll", paddingRight: 8, display: "flex", flexDirection: "column" }}>
				<div style={{ marginBottom: 5 }}>
					<ApiOptions
						showModelOptions={true}
						apiErrorMessage={apiErrorMessage}
						modelIdErrorMessage={modelIdErrorMessage}
					/>
				</div>

				<div style={{ marginBottom: 5 }}>
					<VSCodeTextArea
						value={customInstructions ?? ""}
						style={{ width: "100%" }}
						rows={4}
						placeholder={
							'e.g. "Run unit tests at the end", "Use TypeScript with async/await", "Speak in Spanish"'
						}
						onInput={(e: any) => setCustomInstructions(e.target?.value ?? "")}>
						<span style={{ fontWeight: "500" }}>Custom Instructions</span>
					</VSCodeTextArea>
					<p
						style={{
							fontSize: "12px",
							marginTop: "5px",
							color: "var(--vscode-descriptionForeground)",
						}}>
						These instructions are added to the end of the system prompt sent with every request. Custom instructions set in .clinerules and .cursorrules in the working directory are also included.
					</p>
				</div>

				<div style={{ marginBottom: 5 }}>
					<VSCodeCheckbox checked={diffEnabled} onChange={(e: any) => setDiffEnabled(e.target.checked)}>
						<span style={{ fontWeight: "500" }}>Enable editing through diffs</span>
					</VSCodeCheckbox>
					<p
						style={{
							fontSize: "12px",
							marginTop: "5px",
							color: "var(--vscode-descriptionForeground)",
						}}>
						When enabled, Cline will be able to edit files more quickly and will automatically reject truncated full-file writes. Works best with the latest Claude 3.5 Sonnet model.
					</p>
				</div>

				<div style={{ marginBottom: 5 }}>
					<VSCodeCheckbox
						checked={alwaysAllowReadOnly}
						onChange={(e: any) => setAlwaysAllowReadOnly(e.target.checked)}>
						<span style={{ fontWeight: "500" }}>Always approve read-only operations</span>
					</VSCodeCheckbox>
					<p
						style={{
							fontSize: "12px",
							marginTop: "5px",
							color: "var(--vscode-descriptionForeground)",
						}}>
						When enabled, Cline will automatically view directory contents and read files without requiring
						you to click the Approve button.
					</p>
				</div>

				<div style={{ marginBottom: 5, border: "2px solid var(--vscode-errorForeground)", borderRadius: "4px", padding: "10px" }}>
					<h4 style={{ fontWeight: 500, margin: "0 0 10px 0", color: "var(--vscode-errorForeground)" }}>⚠️ High-Risk Auto-Approve Settings</h4>
					<p style={{ fontSize: "12px", marginBottom: 15, color: "var(--vscode-descriptionForeground)" }}>
						The following settings allow Cline to automatically perform potentially dangerous operations without requiring approval.
						Enable these settings only if you fully trust the AI and understand the associated security risks.
					</p>

					<div style={{ marginBottom: 5 }}>
						<VSCodeCheckbox
							checked={alwaysAllowWrite}
							onChange={(e: any) => setAlwaysAllowWrite(e.target.checked)}>
							<span style={{ fontWeight: "500" }}>Always approve write operations</span>
						</VSCodeCheckbox>
						<p style={{ fontSize: "12px", marginTop: "5px", color: "var(--vscode-descriptionForeground)" }}>
							Automatically create and edit files without requiring approval
						</p>
					</div>

					<div style={{ marginBottom: 5 }}>
						<VSCodeCheckbox
							checked={alwaysAllowBrowser}
							onChange={(e: any) => setAlwaysAllowBrowser(e.target.checked)}>
							<span style={{ fontWeight: "500" }}>Always approve browser actions</span>
						</VSCodeCheckbox>
						<p style={{ fontSize: "12px", marginTop: "5px", color: "var(--vscode-descriptionForeground)" }}>
							Automatically perform browser actions without requiring approval<br/>
							Note: Only applies when the model supports computer use
						</p>
					</div>

					<div style={{ marginBottom: 5 }}>
						<VSCodeCheckbox
							checked={alwaysAllowMcp}
							onChange={(e: any) => {
								setAlwaysAllowMcp(e.target.checked)
								vscode.postMessage({ type: "alwaysAllowMcp", bool: e.target.checked })
							}}>
							<span style={{ fontWeight: "500" }}>Always approve MCP tools</span>
						</VSCodeCheckbox>
						<p style={{ fontSize: "12px", marginTop: "5px", color: "var(--vscode-descriptionForeground)" }}>
							Enable auto-approval of individual MCP tools in the MCP Servers view (requires both this setting and the tool's individual "Always allow" checkbox)
						</p>
					</div>

					<div style={{ marginBottom: 5 }}>
						<VSCodeCheckbox
							checked={alwaysAllowExecute}
							onChange={(e: any) => setAlwaysAllowExecute(e.target.checked)}>
							<span style={{ fontWeight: "500" }}>Always approve allowed execute operations</span>
						</VSCodeCheckbox>
						<p style={{ fontSize: "12px", marginTop: "5px", color: "var(--vscode-descriptionForeground)" }}>
							Automatically execute allowed terminal commands without requiring approval
						</p>

						{alwaysAllowExecute && (
							<div style={{ marginTop: 10 }}>
								<span style={{ fontWeight: "500" }}>Allowed Auto-Execute Commands</span>
								<p style={{
									fontSize: "12px",
									marginTop: "5px",
									color: "var(--vscode-descriptionForeground)",
								}}>
									Command prefixes that can be auto-executed when "Always approve execute operations" is enabled.
								</p>

								<div style={{ display: 'flex', gap: '5px', marginTop: '10px' }}>
									<VSCodeTextField
										value={commandInput}
										onInput={(e: any) => setCommandInput(e.target.value)}
										onKeyDown={(e: any) => {
											if (e.key === 'Enter') {
												e.preventDefault()
												handleAddCommand()
											}
										}}
										placeholder="Enter command prefix (e.g., 'git ')"
										style={{ flexGrow: 1 }}
									/>
									<VSCodeButton onClick={handleAddCommand}>
										Add
									</VSCodeButton>
								</div>

								<div style={{
									marginTop: '10px',
									display: 'flex',
									flexWrap: 'wrap',
									gap: '5px'
								}}>
									{(allowedCommands ?? []).map((cmd, index) => (
										<div key={index} style={{
											display: 'flex',
											alignItems: 'center',
											gap: '5px',
											backgroundColor: 'var(--vscode-button-secondaryBackground)',
											padding: '2px 6px',
											borderRadius: '4px',
											border: '1px solid var(--vscode-button-secondaryBorder)',
											height: '24px'
										}}>
											<span>{cmd}</span>
											<VSCodeButton
												appearance="icon"
												style={{
													padding: 0,
													margin: 0,
													height: '20px',
													width: '20px',
													minWidth: '20px',
													display: 'flex',
													alignItems: 'center',
													justifyContent: 'center'
												}}
												onClick={() => {
													const newCommands = (allowedCommands ?? []).filter((_, i) => i !== index)
													setAllowedCommands(newCommands)
													vscode.postMessage({
														type: "allowedCommands",
														commands: newCommands
													})
												}}
											>
												<span className="codicon codicon-close" />
											</VSCodeButton>
										</div>
									))}
								</div>
							</div>
						)}
					</div>
				</div>

				<div style={{ marginBottom: 5 }}>
					<h4 style={{ fontWeight: 500, marginBottom: 10 }}>Experimental Features</h4>

					<div style={{ marginBottom: 5 }}>
						<div style={{ marginBottom: 10 }}>
							<VSCodeCheckbox checked={soundEnabled} onChange={(e: any) => setSoundEnabled(e.target.checked)}>
								<span style={{ fontWeight: "500" }}>Enable sound effects</span>
							</VSCodeCheckbox>
							<p
								style={{
									fontSize: "12px",
									marginTop: "5px",
									color: "var(--vscode-descriptionForeground)",
								}}>
								When enabled, Cline will play sound effects for notifications and events.
							</p>
						</div>
						{soundEnabled && (
							<div style={{ marginLeft: 0 }}>
								<div style={{ display: 'flex', alignItems: 'center', gap: '5px' }}>
									<span style={{ fontWeight: "500", minWidth: '50px' }}>Volume</span>
									<input
										type="range"
										min="0"
										max="1"
										step="0.01"
										value={soundVolume ?? 0.5}
										onChange={(e) => setSoundVolume(parseFloat(e.target.value))}
										style={{
											flexGrow: 1,
											accentColor: 'var(--vscode-button-background)',
											height: '2px'
										}}
									/>
									<span style={{ minWidth: '35px', textAlign: 'left' }}>
										{Math.round((soundVolume ?? 0.5) * 100)}%
									</span>
								</div>
							</div>
						)}
					</div>

					<div style={{ marginBottom: 5 }}>
						<VSCodeCheckbox checked={debugDiffEnabled} onChange={(e: any) => setDebugDiffEnabled(e.target.checked)}>
							<span style={{ fontWeight: "500" }}>Debug diff operations</span>
						</VSCodeCheckbox>
						<p
							style={{
								fontSize: "12px",
								marginTop: "5px",
								color: "var(--vscode-descriptionForeground)",
							}}>
							When enabled, Cline will show detailed debug information when applying diffs fails.
						</p>
					</div>
				</div>

				<div style={{ marginBottom: 5 }}>
					<h4 style={{ fontWeight: 500, marginBottom: 10 }}>Browser Settings</h4>

					<div style={{ marginBottom: 5 }}>
						<VSCodeCheckbox 
						checked={isInteractiveMode} 
						onChange={(e: any) => setInteractiveBrowserMode(e.target.checked)}
						>
						<span style={{ fontWeight: "500" }}>Interactive Browser Mode</span>
						</VSCodeCheckbox>
						<p style={{
						fontSize: "12px",
						marginTop: "5px",
						color: "var(--vscode-descriptionForeground)",
						}}>
						When enabled, connects to an existing Chrome instance instead of launching a new browser.
						</p>
					</div>

					{isInteractiveMode && (
						<div style={{ marginBottom: 5 }}>
						<VSCodeTextField
							value={browserPort}
							onInput={(e: any) => setBrowserPort(e.target.value)}
							placeholder="Browser debugging port (default: 7333)"
						>
							<span style={{ fontWeight: "500" }}>Browser Port</span>
						</VSCodeTextField>
						<p style={{
							fontSize: "12px",
							marginTop: "5px",
							color: "var(--vscode-descriptionForeground)", 
						}}>
							Port number for Chrome's remote debugging. Launch Chrome with --remote-debugging-port=PORT
						</p>
						</div>
					)}
				</div>

				{IS_DEV && (
					<>
						<div style={{ marginTop: "10px", marginBottom: "4px" }}>Debug</div>
						<VSCodeButton onClick={handleResetState} style={{ marginTop: "5px", width: "auto" }}>
							Reset State
						</VSCodeButton>
						<p
							style={{
								fontSize: "12px",
								marginTop: "5px",
								color: "var(--vscode-descriptionForeground)",
							}}>
							This will reset all global state and secret storage in the extension.
						</p>
					</>
				)}

				<div
					style={{
						textAlign: "center",
						color: "var(--vscode-descriptionForeground)",
						fontSize: "12px",
						lineHeight: "1.2",
						marginTop: "auto",
						padding: "10px 8px 15px 0px",
					}}>
					<p style={{ wordWrap: "break-word", margin: 0, padding: 0 }}>
						If you have any questions or feedback, feel free to open an issue at{" "}
						<VSCodeLink href="https://github.com/RooVetGit/Roo-Cline" style={{ display: "inline" }}>
							https://github.com/RooVetGit/Roo-Cline
						</VSCodeLink>
					</p>
					<p style={{ fontStyle: "italic", margin: "10px 0 0 0", padding: 0 }}>v{version}</p>
				</div>
			</div>
		</div>
	)
}

export default memo(SettingsView)<|MERGE_RESOLUTION|>--- conflicted
+++ resolved
@@ -68,12 +68,9 @@
 			vscode.postMessage({ type: "soundEnabled", bool: soundEnabled })
 			vscode.postMessage({ type: "soundVolume", value: soundVolume })
 			vscode.postMessage({ type: "diffEnabled", bool: diffEnabled })
-<<<<<<< HEAD
 			vscode.postMessage({ type: "isInteractiveMode", bool: isInteractiveMode })
 			vscode.postMessage({ type: "browserPort", text: browserPort })
-=======
 			vscode.postMessage({ type: "debugDiffEnabled", bool: debugDiffEnabled })
->>>>>>> eda682cf
 			onDone()
 		}
 	}
