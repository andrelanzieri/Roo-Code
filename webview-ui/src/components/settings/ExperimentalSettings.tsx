import { HTMLAttributes } from "react"
import { FlaskConical } from "lucide-react"

import type { Experiments } from "@roo-code/types"

import { EXPERIMENT_IDS, experimentConfigsMap } from "@roo/experiments"

import { useAppTranslation } from "@src/i18n/TranslationContext"
import { cn } from "@src/lib/utils"

import { SetExperimentEnabled, SetCachedStateField } from "./types"
import { SectionHeader } from "./SectionHeader"
import { Section } from "./Section"
import { ExperimentalFeature } from "./ExperimentalFeature"
<<<<<<< HEAD
import { VSCodeCheckbox } from "@vscode/webview-ui-toolkit/react"
=======
>>>>>>> 130ce293
import { ImageGenerationSettings } from "./ImageGenerationSettings"

type ExperimentalSettingsProps = HTMLAttributes<HTMLDivElement> & {
	experiments: Experiments
	setExperimentEnabled: SetExperimentEnabled
<<<<<<< HEAD
	// Include Files Changed Overview toggle in Experimental section per review feedback
	filesChangedEnabled?: boolean
	setCachedStateField?: SetCachedStateField<"filesChangedEnabled">
=======
>>>>>>> 130ce293
	apiConfiguration?: any
	setApiConfigurationField?: any
	openRouterImageApiKey?: string
	openRouterImageGenerationSelectedModel?: string
	setOpenRouterImageApiKey?: (apiKey: string) => void
	setImageGenerationSelectedModel?: (model: string) => void
}

export const ExperimentalSettings = ({
	experiments,
	setExperimentEnabled,
<<<<<<< HEAD
	filesChangedEnabled,
	setCachedStateField,
=======
>>>>>>> 130ce293
	apiConfiguration,
	setApiConfigurationField,
	openRouterImageApiKey,
	openRouterImageGenerationSelectedModel,
	setOpenRouterImageApiKey,
	setImageGenerationSelectedModel,
	className,
	...props
}: ExperimentalSettingsProps) => {
	const { t } = useAppTranslation()

	return (
		<div className={cn("flex flex-col gap-2", className)} {...props}>
			<SectionHeader>
				<div className="flex items-center gap-2">
					<FlaskConical className="w-4" />
					<div>{t("settings:sections.experimental")}</div>
				</div>
			</SectionHeader>

			{/* Files Changed Overview (moved from UI section to Experimental) */}
			{typeof filesChangedEnabled !== "undefined" && setCachedStateField && (
				<Section>
					<div>
						<VSCodeCheckbox
							checked={filesChangedEnabled}
							onChange={(e: any) => setCachedStateField("filesChangedEnabled", e.target.checked)}
							data-testid="files-changed-enabled-checkbox">
							{/* Reuse existing translation keys to avoid i18n churn */}
							<label className="block font-medium mb-1">{t("settings:ui.filesChanged.label")}</label>
						</VSCodeCheckbox>
						<div className="text-vscode-descriptionForeground text-sm mt-1 mb-3">
							{t("settings:ui.filesChanged.description")}
						</div>
					</div>
				</Section>
			)}

			<Section>
				{Object.entries(experimentConfigsMap)
					.filter(([key]) => key in EXPERIMENT_IDS)
					.map((config) => {
						if (config[0] === "MULTI_FILE_APPLY_DIFF") {
							return (
								<ExperimentalFeature
									key={config[0]}
									experimentKey={config[0]}
									enabled={experiments[EXPERIMENT_IDS.MULTI_FILE_APPLY_DIFF] ?? false}
									onChange={(enabled) =>
										setExperimentEnabled(EXPERIMENT_IDS.MULTI_FILE_APPLY_DIFF, enabled)
									}
								/>
							)
						}
						if (
							config[0] === "IMAGE_GENERATION" &&
							setOpenRouterImageApiKey &&
							setImageGenerationSelectedModel
						) {
							return (
								<ImageGenerationSettings
									key={config[0]}
									enabled={experiments[EXPERIMENT_IDS.IMAGE_GENERATION] ?? false}
									onChange={(enabled) =>
										setExperimentEnabled(EXPERIMENT_IDS.IMAGE_GENERATION, enabled)
									}
									openRouterImageApiKey={openRouterImageApiKey}
									openRouterImageGenerationSelectedModel={openRouterImageGenerationSelectedModel}
									setOpenRouterImageApiKey={setOpenRouterImageApiKey}
									setImageGenerationSelectedModel={setImageGenerationSelectedModel}
								/>
							)
						}
						return (
							<ExperimentalFeature
								key={config[0]}
								experimentKey={config[0]}
								enabled={experiments[EXPERIMENT_IDS[config[0] as keyof typeof EXPERIMENT_IDS]] ?? false}
								onChange={(enabled) =>
									setExperimentEnabled(
										EXPERIMENT_IDS[config[0] as keyof typeof EXPERIMENT_IDS],
										enabled,
									)
								}
							/>
						)
					})}
			</Section>
		</div>
	)
}<|MERGE_RESOLUTION|>--- conflicted
+++ resolved
@@ -8,25 +8,15 @@
 import { useAppTranslation } from "@src/i18n/TranslationContext"
 import { cn } from "@src/lib/utils"
 
-import { SetExperimentEnabled, SetCachedStateField } from "./types"
+import { SetExperimentEnabled } from "./types"
 import { SectionHeader } from "./SectionHeader"
 import { Section } from "./Section"
 import { ExperimentalFeature } from "./ExperimentalFeature"
-<<<<<<< HEAD
-import { VSCodeCheckbox } from "@vscode/webview-ui-toolkit/react"
-=======
->>>>>>> 130ce293
 import { ImageGenerationSettings } from "./ImageGenerationSettings"
 
 type ExperimentalSettingsProps = HTMLAttributes<HTMLDivElement> & {
 	experiments: Experiments
 	setExperimentEnabled: SetExperimentEnabled
-<<<<<<< HEAD
-	// Include Files Changed Overview toggle in Experimental section per review feedback
-	filesChangedEnabled?: boolean
-	setCachedStateField?: SetCachedStateField<"filesChangedEnabled">
-=======
->>>>>>> 130ce293
 	apiConfiguration?: any
 	setApiConfigurationField?: any
 	openRouterImageApiKey?: string
@@ -38,11 +28,6 @@
 export const ExperimentalSettings = ({
 	experiments,
 	setExperimentEnabled,
-<<<<<<< HEAD
-	filesChangedEnabled,
-	setCachedStateField,
-=======
->>>>>>> 130ce293
 	apiConfiguration,
 	setApiConfigurationField,
 	openRouterImageApiKey,
@@ -62,24 +47,6 @@
 					<div>{t("settings:sections.experimental")}</div>
 				</div>
 			</SectionHeader>
-
-			{/* Files Changed Overview (moved from UI section to Experimental) */}
-			{typeof filesChangedEnabled !== "undefined" && setCachedStateField && (
-				<Section>
-					<div>
-						<VSCodeCheckbox
-							checked={filesChangedEnabled}
-							onChange={(e: any) => setCachedStateField("filesChangedEnabled", e.target.checked)}
-							data-testid="files-changed-enabled-checkbox">
-							{/* Reuse existing translation keys to avoid i18n churn */}
-							<label className="block font-medium mb-1">{t("settings:ui.filesChanged.label")}</label>
-						</VSCodeCheckbox>
-						<div className="text-vscode-descriptionForeground text-sm mt-1 mb-3">
-							{t("settings:ui.filesChanged.description")}
-						</div>
-					</div>
-				</Section>
-			)}
 
 			<Section>
 				{Object.entries(experimentConfigsMap)
