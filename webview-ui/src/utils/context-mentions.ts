--- conflicted
+++ resolved
@@ -107,12 +107,9 @@
 	Git = "git",
 	NoResults = "noResults",
 	Mode = "mode", // Add mode type
-<<<<<<< HEAD
 	Rules = "rules", // Add rules type
-=======
 	Command = "command", // Add command type
 	SectionHeader = "sectionHeader", // Add section header type
->>>>>>> 00a3738d
 }
 
 export interface ContextMenuQueryItem {
@@ -134,13 +131,15 @@
 	modes?: ModeConfig[],
 	commands?: Command[],
 ): ContextMenuQueryItem[] {
-<<<<<<< HEAD
-	// Handle slash commands
-	if (query.startsWith("/") && inputValue.startsWith("/")) {
-		const commandQuery = query.slice(1).toLowerCase()
+	// Handle slash commands for modes and commands
+	// Only process as slash command if the query itself starts with "/" (meaning we're typing a slash command)
+	if (query.startsWith("/")) {
+		const slashQuery = query.slice(1)
+		const results: ContextMenuQueryItem[] = []
 
 		// Check if it's the make-rules command
-		if (commandQuery === "" || "make-rules".startsWith(commandQuery)) {
+		const lowerSlashQuery = slashQuery.toLowerCase()
+		if (lowerSlashQuery === "" || "make-rules".startsWith(lowerSlashQuery)) {
 			const rulesCommand: ContextMenuQueryItem = {
 				type: ContextMenuOptionType.Rules,
 				value: "make-rules",
@@ -149,38 +148,13 @@
 				icon: "$(book)",
 			}
 
-			// If query is empty or matches "make-rules", show rules command
-			if (commandQuery === "" || "make-rules".startsWith(commandQuery)) {
-				// Also include mode options if query is empty
-				if (commandQuery === "" && modes?.length) {
-					const modeOptions = modes.map((mode) => ({
-						type: ContextMenuOptionType.Mode,
-						value: mode.slug,
-						label: mode.name,
-						description: getModeDescription(mode),
-					}))
-					return [rulesCommand, ...modeOptions]
-				}
-				return [rulesCommand]
+			// Add rules command if it matches
+			if (lowerSlashQuery === "" || "make-rules".startsWith(lowerSlashQuery)) {
+				results.push(rulesCommand)
 			}
 		}
 
-		// Handle mode selection
-		if (modes?.length) {
-			const modeQuery = commandQuery
-
-			// Create searchable strings array for fzf
-			const searchableItems = modes.map((mode) => ({
-				original: mode,
-				searchStr: mode.name.toLowerCase(),
-=======
-	// Handle slash commands for modes and commands
-	// Only process as slash command if the query itself starts with "/" (meaning we're typing a slash command)
-	if (query.startsWith("/")) {
-		const slashQuery = query.slice(1)
-		const results: ContextMenuQueryItem[] = []
-
-		// Add command suggestions first (prioritize commands at the top)
+		// Add command suggestions (prioritize commands at the top)
 		if (commands?.length) {
 			// Create searchable strings array for fzf
 			const searchableCommands = commands.map((command) => ({
@@ -225,35 +199,12 @@
 			const searchableItems = modes.map((mode) => ({
 				original: mode,
 				searchStr: mode.name,
->>>>>>> 00a3738d
 			}))
 
 			// Initialize fzf instance for fuzzy search
 			const fzf = new Fzf(searchableItems, {
 				selector: (item) => item.searchStr,
 			})
-<<<<<<< HEAD
-
-			// Get fuzzy matching items
-			const matchingModes = modeQuery
-				? fzf.find(modeQuery).map((result) => ({
-						type: ContextMenuOptionType.Mode,
-						value: result.item.original.slug,
-						label: result.item.original.name,
-						description: getModeDescription(result.item.original),
-					}))
-				: modes.map((mode) => ({
-						type: ContextMenuOptionType.Mode,
-						value: mode.slug,
-						label: mode.name,
-						description: getModeDescription(mode),
-					}))
-
-			return matchingModes.length > 0 ? matchingModes : [{ type: ContextMenuOptionType.NoResults }]
-		}
-
-		return [{ type: ContextMenuOptionType.NoResults }]
-=======
 
 			// Get fuzzy matching items
 			const matchingModes = slashQuery
@@ -280,7 +231,6 @@
 		}
 
 		return results.length > 0 ? results : [{ type: ContextMenuOptionType.NoResults }]
->>>>>>> 00a3738d
 	}
 
 	const workingChanges: ContextMenuQueryItem = {
