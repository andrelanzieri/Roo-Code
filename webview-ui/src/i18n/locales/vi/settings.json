{
	"common": {
		"save": "Lưu",
		"done": "Hoàn thành",
		"cancel": "Hủy",
		"reset": "Đặt lại",
		"select": "Chọn",
		"add": "Thêm tiêu đề",
		"remove": "Xóa"
	},
	"header": {
		"title": "Cài đặt",
		"saveButtonTooltip": "Lưu thay đổi",
		"nothingChangedTooltip": "Không có gì thay đổi",
		"doneButtonTooltip": "Hủy thay đổi chưa lưu và đóng bảng cài đặt"
	},
	"unsavedChangesDialog": {
		"title": "Thay đổi chưa lưu",
		"description": "Bạn có muốn hủy thay đổi và tiếp tục không?",
		"cancelButton": "Hủy",
		"discardButton": "Hủy thay đổi"
	},
	"sections": {
		"providers": "Nhà cung cấp",
		"autoApprove": "Phê duyệt",
		"browser": "Trình duyệt",
		"checkpoints": "Điểm kiểm tra",
		"notifications": "Thông báo",
		"contextManagement": "Ngữ cảnh",
		"terminal": "Terminal",
		"prompts": "Lời nhắc",
		"experimental": "Thử nghiệm",
		"language": "Ngôn ngữ",
		"about": "Giới thiệu"
	},
	"prompts": {
		"description": "Cấu hình các lời nhắc hỗ trợ được sử dụng cho các hành động nhanh như cải thiện lời nhắc, giải thích mã và khắc phục sự cố. Những lời nhắc này giúp Roo cung cấp hỗ trợ tốt hơn cho các tác vụ phát triển phổ biến."
	},
	"codeIndex": {
		"title": "Lập chỉ mục mã nguồn",
		"enableLabel": "Bật lập chỉ mục mã nguồn",
		"enableDescription": "Bật lập chỉ mục mã để cải thiện tìm kiếm và sự hiểu biết về ngữ cảnh",
		"providerLabel": "Nhà cung cấp nhúng",
		"selectProviderPlaceholder": "Chọn nhà cung cấp",
		"openaiProvider": "OpenAI",
		"ollamaProvider": "Ollama",
		"geminiProvider": "Gemini",
		"geminiApiKeyLabel": "Khóa API:",
		"geminiApiKeyPlaceholder": "Nhập khóa API Gemini của bạn",
		"openaiCompatibleProvider": "Tương thích OpenAI",
		"openAiKeyLabel": "Khóa API OpenAI",
		"openAiKeyPlaceholder": "Nhập khóa API OpenAI của bạn",
		"openAiCompatibleBaseUrlLabel": "URL cơ sở",
		"openAiCompatibleApiKeyLabel": "Khóa API",
		"openAiCompatibleApiKeyPlaceholder": "Nhập khóa API của bạn",
		"openAiCompatibleModelDimensionLabel": "Kích thước Embedding:",
		"modelDimensionLabel": "Kích thước mô hình",
		"openAiCompatibleModelDimensionPlaceholder": "vd., 1536",
		"openAiCompatibleModelDimensionDescription": "Kích thước embedding (kích thước đầu ra) cho mô hình của bạn. Kiểm tra tài liệu của nhà cung cấp để biết giá trị này. Giá trị phổ biến: 384, 768, 1536, 3072.",
		"modelLabel": "Mô hình",
		"selectModelPlaceholder": "Chọn mô hình",
		"ollamaUrlLabel": "URL Ollama:",
		"qdrantUrlLabel": "URL Qdrant",
		"qdrantKeyLabel": "Khóa Qdrant:",
		"startIndexingButton": "Bắt đầu",
		"clearIndexDataButton": "Xóa chỉ mục",
		"unsavedSettingsMessage": "Vui lòng lưu cài đặt của bạn trước khi bắt đầu quá trình lập chỉ mục.",
		"clearDataDialog": {
			"title": "Bạn có chắc không?",
			"description": "Hành động này không thể hoàn tác. Điều này sẽ xóa vĩnh viễn dữ liệu chỉ mục mã nguồn của bạn.",
			"cancelButton": "Hủy",
			"confirmButton": "Xóa dữ liệu"
		},
		"description": "Cấu hình cài đặt lập chỉ mục mã nguồn để kích hoạt tìm kiếm ngữ nghĩa cho dự án của bạn. <0>Tìm hiểu thêm</0>",
		"statusTitle": "Trạng thái",
		"settingsTitle": "Cài đặt lập chỉ mục",
		"disabledMessage": "Lập chỉ mục mã nguồn hiện đang bị tắt. Bật nó trong cài đặt chung để cấu hình các tùy chọn lập chỉ mục.",
		"embedderProviderLabel": "Nhà cung cấp Embedder",
		"modelPlaceholder": "Nhập tên mô hình",
		"selectModel": "Chọn một mô hình",
		"ollamaBaseUrlLabel": "URL cơ sở Ollama",
		"qdrantApiKeyLabel": "Khóa API Qdrant",
		"qdrantApiKeyPlaceholder": "Nhập khóa API Qdrant của bạn (tùy chọn)",
		"setupConfigLabel": "Cài đặt",
		"ollamaUrlPlaceholder": "http://localhost:11434",
		"openAiCompatibleBaseUrlPlaceholder": "https://api.example.com",
		"modelDimensionPlaceholder": "1536",
		"qdrantUrlPlaceholder": "http://localhost:6333",
		"saveError": "Không thể lưu cài đặt",
		"modelDimensions": "({{dimension}} chiều)",
		"saveSuccess": "Cài đặt đã được lưu thành công",
		"saving": "Đang lưu...",
		"saveSettings": "Lưu",
		"indexingStatuses": {
			"standby": "Chờ",
			"indexing": "Đang lập chỉ mục",
			"indexed": "Đã lập chỉ mục",
			"error": "Lỗi"
		},
		"close": "Đóng",
		"validation": {
			"invalidQdrantUrl": "URL Qdrant không hợp lệ",
			"invalidOllamaUrl": "URL Ollama không hợp lệ",
			"invalidBaseUrl": "URL cơ sở không hợp lệ",
			"qdrantUrlRequired": "Yêu cầu URL Qdrant",
			"openaiApiKeyRequired": "Yêu cầu khóa API OpenAI",
			"modelSelectionRequired": "Yêu cầu chọn mô hình",
			"apiKeyRequired": "Yêu cầu khóa API",
			"modelIdRequired": "Yêu cầu ID mô hình",
			"modelDimensionRequired": "Yêu cầu kích thước mô hình",
			"geminiApiKeyRequired": "Yêu cầu khóa API Gemini",
			"ollamaBaseUrlRequired": "Yêu cầu URL cơ sở Ollama",
			"baseUrlRequired": "Yêu cầu URL cơ sở",
			"modelDimensionMinValue": "Kích thước mô hình phải lớn hơn 0"
		},
		"advancedConfigLabel": "Cấu hình nâng cao",
		"searchMinScoreLabel": "Ngưỡng điểm tìm kiếm",
		"searchMinScoreDescription": "Điểm tương đồng tối thiểu (0.0-1.0) cần thiết cho kết quả tìm kiếm. Giá trị thấp hơn trả về nhiều kết quả hơn nhưng có thể kém liên quan hơn. Giá trị cao hơn trả về ít kết quả hơn nhưng có liên quan hơn.",
		"searchMinScoreResetTooltip": "Đặt lại về giá trị mặc định (0.4)",
		"searchMaxResultsLabel": "Số Kết Quả Tìm Kiếm Tối Đa",
		"searchMaxResultsDescription": "Số lượng kết quả tìm kiếm tối đa được trả về khi truy vấn chỉ mục cơ sở mã. Giá trị cao hơn cung cấp nhiều ngữ cảnh hơn nhưng có thể bao gồm các kết quả ít liên quan hơn.",
		"resetToDefault": "Đặt lại về mặc định"
	},
	"autoApprove": {
		"description": "Cho phép Roo tự động thực hiện các hoạt động mà không cần phê duyệt. Chỉ bật những cài đặt này nếu bạn hoàn toàn tin tưởng AI và hiểu rõ các rủi ro bảo mật liên quan.",
		"toggleAriaLabel": "Chuyển đổi tự động phê duyệt",
		"disabledAriaLabel": "Tự động phê duyệt bị vô hiệu hóa - hãy chọn các tùy chọn trước",
		"readOnly": {
			"label": "Đọc",
			"description": "Khi được bật, Roo sẽ tự động xem nội dung thư mục và đọc tệp mà không yêu cầu bạn nhấp vào nút Phê duyệt.",
			"outsideWorkspace": {
				"label": "Bao gồm các tệp ngoài không gian làm việc",
				"description": "Cho phép Roo đọc các tệp bên ngoài không gian làm việc hiện tại mà không yêu cầu phê duyệt."
			}
		},
		"write": {
			"label": "Ghi",
			"description": "Tự động tạo và chỉnh sửa tệp mà không cần phê duyệt",
			"delayLabel": "Trì hoãn sau khi ghi để cho phép chẩn đoán phát hiện các vấn đề tiềm ẩn",
			"outsideWorkspace": {
				"label": "Bao gồm các tệp ngoài không gian làm việc",
				"description": "Cho phép Roo tạo và chỉnh sửa các tệp bên ngoài không gian làm việc hiện tại mà không yêu cầu phê duyệt."
			},
			"protected": {
				"label": "Bao gồm các tệp được bảo vệ",
				"description": "Cho phép Roo tạo và chỉnh sửa các tệp được bảo vệ (như .rooignore và các tệp cấu hình .roo/) mà không yêu cầu phê duyệt."
			}
		},
		"browser": {
			"label": "Trình duyệt",
			"description": "Tự động thực hiện các hành động trình duyệt mà không cần phê duyệt. Lưu ý: Chỉ áp dụng khi mô hình hỗ trợ sử dụng máy tính"
		},
		"retry": {
			"label": "Thử lại",
			"description": "Tự động thử lại các yêu cầu API thất bại khi máy chủ trả về phản hồi lỗi",
			"delayLabel": "Trì hoãn trước khi thử lại yêu cầu"
		},
		"mcp": {
			"label": "MCP",
			"description": "Bật tự động phê duyệt các công cụ MCP riêng lẻ trong chế độ xem Máy chủ MCP (yêu cầu cả cài đặt này và hộp kiểm \"Luôn cho phép\" của công cụ)"
		},
		"modeSwitch": {
			"label": "Chế độ",
			"description": "Tự động chuyển đổi giữa các chế độ khác nhau mà không cần phê duyệt"
		},
		"subtasks": {
			"label": "Công việc phụ",
			"description": "Cho phép tạo và hoàn thành các công việc phụ mà không cần phê duyệt"
		},
		"followupQuestions": {
			"label": "Câu hỏi",
			"description": "Tự động chọn câu trả lời đầu tiên được đề xuất cho các câu hỏi tiếp theo sau thời gian chờ đã cấu hình",
			"timeoutLabel": "Thời gian chờ trước khi tự động chọn câu trả lời đầu tiên"
		},
		"execute": {
			"label": "Thực thi",
			"description": "Tự động thực thi các lệnh terminal được phép mà không cần phê duyệt",
			"allowedCommands": "Các lệnh tự động thực thi được phép",
			"allowedCommandsDescription": "Tiền tố lệnh có thể được tự động thực thi khi \"Luôn phê duyệt các hoạt động thực thi\" được bật. Thêm * để cho phép tất cả các lệnh (sử dụng cẩn thận).",
			"deniedCommands": "Lệnh bị từ chối",
			"deniedCommandsDescription": "Tiền tố lệnh sẽ được tự động từ chối mà không yêu cầu phê duyệt. Trong trường hợp xung đột với lệnh được phép, khớp tiền tố dài nhất sẽ được ưu tiên. Thêm * để từ chối tất cả lệnh.",
			"commandPlaceholder": "Nhập tiền tố lệnh (ví dụ: 'git ')",
			"deniedCommandPlaceholder": "Nhập tiền tố lệnh để từ chối (ví dụ: 'rm -rf')",
			"addButton": "Thêm",
			"autoDenied": "Các lệnh có tiền tố `{{prefix}}` đã bị người dùng cấm. Đừng vượt qua hạn chế này bằng cách chạy lệnh khác."
		},
		"updateTodoList": {
			"label": "Todo",
			"description": "Danh sách việc cần làm được cập nhật tự động mà không cần phê duyệt"
		},
		"apiRequestLimit": {
			"title": "Số lượng yêu cầu tối đa",
			"description": "Tự động thực hiện số lượng API request này trước khi yêu cầu phê duyệt để tiếp tục với nhiệm vụ.",
			"unlimited": "Không giới hạn"
		},
<<<<<<< HEAD
		"timeout": {
			"label": "Thời gian chờ",
			"description": "Cấu hình cách Roo xử lý các thao tác công cụ vượt quá giới hạn thời gian",
			"timeoutFallbackEnabled": {
				"label": "Bật xử lý thời gian chờ",
				"description": "Tự động kết thúc các thao tác công cụ chạy lâu và đề xuất các tùy chọn dự phòng."
			},
			"toolExecutionTimeoutMs": {
				"label": "Thời gian chờ thực thi công cụ (ms)",
				"description": "Thời gian chờ tối đa cho các thao tác công cụ trước khi kích hoạt xử lý thời gian chờ (1000-1800000ms)"
			}
		}
=======
		"selectOptionsFirst": "Chọn ít nhất một tùy chọn bên dưới để bật tự động phê duyệt"
>>>>>>> 6cf376f8
	},
	"providers": {
		"providerDocumentation": "Tài liệu {{provider}}",
		"configProfile": "Hồ sơ cấu hình",
		"description": "Lưu các cấu hình API khác nhau để nhanh chóng chuyển đổi giữa các nhà cung cấp và cài đặt.",
		"apiProvider": "Nhà cung cấp API",
		"model": "Mẫu",
		"nameEmpty": "Tên không được để trống",
		"nameExists": "Đã tồn tại một hồ sơ với tên này",
		"deleteProfile": "Xóa hồ sơ",
		"invalidArnFormat": "Định dạng ARN không hợp lệ. Vui lòng kiểm tra các ví dụ ở trên.",
		"enterNewName": "Nhập tên mới",
		"addProfile": "Thêm hồ sơ",
		"renameProfile": "Đổi tên hồ sơ",
		"newProfile": "Hồ sơ cấu hình mới",
		"enterProfileName": "Nhập tên hồ sơ",
		"createProfile": "Tạo hồ sơ",
		"cannotDeleteOnlyProfile": "Không thể xóa hồ sơ duy nhất",
		"searchPlaceholder": "Tìm kiếm hồ sơ",
		"searchProviderPlaceholder": "Tìm kiếm nhà cung cấp",
		"noProviderMatchFound": "Không tìm thấy nhà cung cấp",
		"noMatchFound": "Không tìm thấy hồ sơ phù hợp",
		"vscodeLmDescription": "API Mô hình Ngôn ngữ VS Code cho phép bạn chạy các mô hình được cung cấp bởi các tiện ích mở rộng khác của VS Code (bao gồm nhưng không giới hạn ở GitHub Copilot). Cách dễ nhất để bắt đầu là cài đặt các tiện ích mở rộng Copilot và Copilot Chat từ VS Code Marketplace.",
		"awsCustomArnUse": "Nhập một ARN Amazon Bedrock hợp lệ cho mô hình bạn muốn sử dụng. Ví dụ về định dạng:",
		"awsCustomArnDesc": "Đảm bảo rằng vùng trong ARN khớp với vùng AWS đã chọn ở trên.",
		"openRouterApiKey": "Khóa API OpenRouter",
		"getOpenRouterApiKey": "Lấy khóa API OpenRouter",
		"apiKeyStorageNotice": "Khóa API được lưu trữ an toàn trong Bộ lưu trữ bí mật của VSCode",
		"glamaApiKey": "Khóa API Glama",
		"getGlamaApiKey": "Lấy khóa API Glama",
		"useCustomBaseUrl": "Sử dụng URL cơ sở tùy chỉnh",
		"useReasoning": "Bật lý luận",
		"useHostHeader": "Sử dụng tiêu đề Host tùy chỉnh",
		"useLegacyFormat": "Sử dụng định dạng API OpenAI cũ",
		"customHeaders": "Tiêu đề tùy chỉnh",
		"headerName": "Tên tiêu đề",
		"headerValue": "Giá trị tiêu đề",
		"noCustomHeaders": "Chưa có tiêu đề tùy chỉnh nào được định nghĩa. Nhấp vào nút + để thêm.",
		"requestyApiKey": "Khóa API Requesty",
		"refreshModels": {
			"label": "Làm mới mô hình",
			"hint": "Vui lòng mở lại cài đặt để xem các mô hình mới nhất.",
			"loading": "Đang làm mới danh sách mô hình...",
			"success": "Danh sách mô hình đã được làm mới thành công!",
			"error": "Không thể làm mới danh sách mô hình. Vui lòng thử lại."
		},
		"getRequestyApiKey": "Lấy khóa API Requesty",
		"openRouterTransformsText": "Nén lời nhắc và chuỗi tin nhắn theo kích thước ngữ cảnh (<a>OpenRouter Transforms</a>)",
		"anthropicApiKey": "Khóa API Anthropic",
		"getAnthropicApiKey": "Lấy khóa API Anthropic",
		"anthropicUseAuthToken": "Truyền khóa API Anthropic dưới dạng tiêu đề Authorization thay vì X-Api-Key",
		"chutesApiKey": "Khóa API Chutes",
		"getChutesApiKey": "Lấy khóa API Chutes",
		"deepSeekApiKey": "Khóa API DeepSeek",
		"getDeepSeekApiKey": "Lấy khóa API DeepSeek",
		"geminiApiKey": "Khóa API Gemini",
		"getGroqApiKey": "Lấy khóa API Groq",
		"groqApiKey": "Khóa API Groq",
		"getGeminiApiKey": "Lấy khóa API Gemini",
		"openAiApiKey": "Khóa API OpenAI",
		"apiKey": "Khóa API",
		"openAiBaseUrl": "URL cơ sở",
		"getOpenAiApiKey": "Lấy khóa API OpenAI",
		"mistralApiKey": "Khóa API Mistral",
		"getMistralApiKey": "Lấy khóa API Mistral / Codestral",
		"codestralBaseUrl": "URL cơ sở Codestral (Tùy chọn)",
		"codestralBaseUrlDesc": "Đặt URL thay thế cho mô hình Codestral.",
		"xaiApiKey": "Khóa API xAI",
		"getXaiApiKey": "Lấy khóa API xAI",
		"litellmApiKey": "Khóa API LiteLLM",
		"litellmBaseUrl": "URL cơ sở LiteLLM",
		"awsCredentials": "Thông tin xác thực AWS",
		"awsProfile": "Hồ sơ AWS",
		"awsProfileName": "Tên hồ sơ AWS",
		"awsAccessKey": "Khóa truy cập AWS",
		"awsSecretKey": "Khóa bí mật AWS",
		"awsSessionToken": "Token phiên AWS",
		"awsRegion": "Vùng AWS",
		"awsCrossRegion": "Sử dụng suy luận liên vùng",
		"awsBedrockVpc": {
			"useCustomVpcEndpoint": "Sử dụng điểm cuối VPC tùy chỉnh",
			"vpcEndpointUrlPlaceholder": "Nhập URL điểm cuối VPC (tùy chọn)",
			"examples": "Ví dụ:"
		},
		"enablePromptCaching": "Bật bộ nhớ đệm lời nhắc",
		"enablePromptCachingTitle": "Bật bộ nhớ đệm lời nhắc để cải thiện hiệu suất và giảm chi phí cho các mô hình được hỗ trợ.",
		"cacheUsageNote": "Lưu ý: Nếu bạn không thấy việc sử dụng bộ nhớ đệm, hãy thử chọn một mô hình khác và sau đó chọn lại mô hình mong muốn của bạn.",
		"vscodeLmModel": "Mô hình ngôn ngữ",
		"vscodeLmWarning": "Lưu ý: Đây là tích hợp thử nghiệm và hỗ trợ nhà cung cấp có thể khác nhau. Nếu bạn nhận được lỗi về mô hình không được hỗ trợ, đó là vấn đề từ phía nhà cung cấp.",
		"googleCloudSetup": {
			"title": "Để sử dụng Google Cloud Vertex AI, bạn cần:",
			"step1": "1. Tạo tài khoản Google Cloud, kích hoạt Vertex AI API và kích hoạt các mô hình Claude mong muốn.",
			"step2": "2. Cài đặt Google Cloud CLI và cấu hình thông tin xác thực mặc định của ứng dụng.",
			"step3": "3. Hoặc tạo tài khoản dịch vụ với thông tin xác thực."
		},
		"googleCloudCredentials": "Thông tin xác thực Google Cloud",
		"googleCloudKeyFile": "Đường dẫn tệp khóa Google Cloud",
		"googleCloudProjectId": "ID dự án Google Cloud",
		"googleCloudRegion": "Vùng Google Cloud",
		"lmStudio": {
			"baseUrl": "URL cơ sở (tùy chọn)",
			"modelId": "ID mô hình",
			"speculativeDecoding": "Bật giải mã suy đoán",
			"draftModelId": "ID mô hình nháp",
			"draftModelDesc": "Mô hình nháp phải từ cùng một họ mô hình để giải mã suy đoán hoạt động chính xác.",
			"selectDraftModel": "Chọn mô hình nháp",
			"noModelsFound": "Không tìm thấy mô hình nháp nào. Vui lòng đảm bảo LM Studio đang chạy với chế độ máy chủ được bật.",
			"description": "LM Studio cho phép bạn chạy các mô hình cục bộ trên máy tính của bạn. Để biết hướng dẫn về cách bắt đầu, xem <a>hướng dẫn nhanh</a> của họ. Bạn cũng sẽ cần khởi động tính năng <b>máy chủ cục bộ</b> của LM Studio để sử dụng nó với tiện ích mở rộng này. <span>Lưu ý:</span> Roo Code sử dụng các lời nhắc phức tạp và hoạt động tốt nhất với các mô hình Claude. Các mô hình kém mạnh hơn có thể không hoạt động như mong đợi."
		},
		"ollama": {
			"baseUrl": "URL cơ sở (tùy chọn)",
			"modelId": "ID mô hình",
			"description": "Ollama cho phép bạn chạy các mô hình cục bộ trên máy tính của bạn. Để biết hướng dẫn về cách bắt đầu, xem hướng dẫn nhanh của họ.",
			"warning": "Lưu ý: Roo Code sử dụng các lời nhắc phức tạp và hoạt động tốt nhất với các mô hình Claude. Các mô hình kém mạnh hơn có thể không hoạt động như mong đợi."
		},
		"unboundApiKey": "Khóa API Unbound",
		"getUnboundApiKey": "Lấy khóa API Unbound",
		"unboundRefreshModelsSuccess": "Đã cập nhật danh sách mô hình! Bây giờ bạn có thể chọn từ các mô hình mới nhất.",
		"unboundInvalidApiKey": "Khóa API không hợp lệ. Vui lòng kiểm tra khóa API của bạn và thử lại.",
		"humanRelay": {
			"description": "Không cần khóa API, nhưng người dùng cần giúp sao chép và dán thông tin vào AI trò chuyện web.",
			"instructions": "Trong quá trình sử dụng, một hộp thoại sẽ xuất hiện và tin nhắn hiện tại sẽ được tự động sao chép vào clipboard. Bạn cần dán chúng vào các phiên bản web của AI (như ChatGPT hoặc Claude), sau đó sao chép phản hồi của AI trở lại hộp thoại và nhấp vào nút xác nhận."
		},
		"openRouter": {
			"providerRouting": {
				"title": "Định tuyến nhà cung cấp OpenRouter",
				"description": "OpenRouter chuyển hướng yêu cầu đến các nhà cung cấp tốt nhất hiện có cho mô hình của bạn. Theo mặc định, các yêu cầu được cân bằng giữa các nhà cung cấp hàng đầu để tối đa hóa thời gian hoạt động. Tuy nhiên, bạn có thể chọn một nhà cung cấp cụ thể để sử dụng cho mô hình này.",
				"learnMore": "Tìm hiểu thêm về định tuyến nhà cung cấp"
			}
		},
		"customModel": {
			"capabilities": "Cấu hình các khả năng và giá cả cho mô hình tương thích OpenAI tùy chỉnh của bạn. Hãy cẩn thận khi chỉ định khả năng của mô hình, vì chúng có thể ảnh hưởng đến cách Roo Code hoạt động.",
			"maxTokens": {
				"label": "Số token đầu ra tối đa",
				"description": "Số lượng token tối đa mà mô hình có thể tạo ra trong một phản hồi. (Chỉ định -1 để cho phép máy chủ đặt số token tối đa.)"
			},
			"contextWindow": {
				"label": "Kích thước cửa sổ ngữ cảnh",
				"description": "Tổng số token (đầu vào + đầu ra) mà mô hình có thể xử lý."
			},
			"imageSupport": {
				"label": "Hỗ trợ hình ảnh",
				"description": "Mô hình này có khả năng xử lý và hiểu hình ảnh không?"
			},
			"computerUse": {
				"label": "Sử dụng máy tính",
				"description": "Mô hình này có khả năng tương tác với trình duyệt không? (ví dụ: Claude 3.7 Sonnet)."
			},
			"promptCache": {
				"label": "Bộ nhớ đệm lời nhắc",
				"description": "Mô hình này có khả năng lưu trữ lời nhắc trong bộ nhớ đệm không?"
			},
			"pricing": {
				"input": {
					"label": "Giá đầu vào",
					"description": "Chi phí cho mỗi triệu token trong đầu vào/lời nhắc. Điều này ảnh hưởng đến chi phí gửi ngữ cảnh và hướng dẫn đến mô hình."
				},
				"output": {
					"label": "Giá đầu ra",
					"description": "Chi phí cho mỗi triệu token trong phản hồi của mô hình. Điều này ảnh hưởng đến chi phí của nội dung được tạo ra và hoàn thành."
				},
				"cacheReads": {
					"label": "Giá đọc bộ nhớ đệm",
					"description": "Chi phí cho mỗi triệu token khi đọc từ bộ nhớ đệm. Đây là giá được tính khi một phản hồi được lưu trong bộ nhớ đệm được truy xuất."
				},
				"cacheWrites": {
					"label": "Giá ghi bộ nhớ đệm",
					"description": "Chi phí cho mỗi triệu token khi ghi vào bộ nhớ đệm. Đây là giá được tính khi một lời nhắc được lưu vào bộ nhớ đệm lần đầu tiên."
				}
			},
			"resetDefaults": "Đặt lại về mặc định"
		},
		"rateLimitSeconds": {
			"label": "Giới hạn tốc độ",
			"description": "Thời gian tối thiểu giữa các yêu cầu API."
		},
		"consecutiveMistakeLimit": {
			"label": "Giới hạn lỗi và lặp lại",
			"description": "Số lỗi liên tiếp hoặc hành động lặp lại trước khi hiển thị hộp thoại 'Roo đang gặp sự cố'",
			"unlimitedDescription": "Đã bật thử lại không giới hạn (tự động tiếp tục). Hộp thoại sẽ không bao giờ xuất hiện.",
			"warning": "⚠️ Đặt thành 0 cho phép thử lại không giới hạn, điều này có thể tiêu tốn mức sử dụng API đáng kể"
		},
		"reasoningEffort": {
			"label": "Nỗ lực suy luận của mô hình",
			"high": "Cao",
			"medium": "Trung bình",
			"low": "Thấp"
		},
		"setReasoningLevel": "Kích hoạt nỗ lực suy luận",
		"claudeCode": {
			"pathLabel": "Đường dẫn Claude Code",
			"description": "Đường dẫn tùy chọn đến Claude Code CLI của bạn. Mặc định là 'claude' nếu không được đặt.",
			"placeholder": "Mặc định: claude",
			"maxTokensLabel": "Số token đầu ra tối đa",
			"maxTokensDescription": "Số lượng token đầu ra tối đa cho các phản hồi của Claude Code. Mặc định là 8000."
		}
	},
	"browser": {
		"enable": {
			"label": "Bật công cụ trình duyệt",
			"description": "Khi được bật, Roo có thể sử dụng trình duyệt để tương tác với các trang web khi sử dụng các mô hình hỗ trợ sử dụng máy tính. <0>Tìm hiểu thêm</0>"
		},
		"viewport": {
			"label": "Kích thước khung nhìn",
			"description": "Chọn kích thước khung nhìn cho tương tác trình duyệt. Điều này ảnh hưởng đến cách trang web được hiển thị và tương tác.",
			"options": {
				"largeDesktop": "Máy tính để bàn lớn (1280x800)",
				"smallDesktop": "Máy tính để bàn nhỏ (900x600)",
				"tablet": "Máy tính bảng (768x1024)",
				"mobile": "Di động (360x640)"
			}
		},
		"screenshotQuality": {
			"label": "Chất lượng ảnh chụp màn hình",
			"description": "Điều chỉnh chất lượng WebP của ảnh chụp màn hình trình duyệt. Giá trị cao hơn cung cấp ảnh chụp màn hình rõ ràng hơn nhưng tăng sử dụng token."
		},
		"remote": {
			"label": "Sử dụng kết nối trình duyệt từ xa",
			"description": "Kết nối với trình duyệt Chrome đang chạy với tính năng gỡ lỗi từ xa được bật (--remote-debugging-port=9222).",
			"urlPlaceholder": "URL tùy chỉnh (ví dụ: http://localhost:9222)",
			"testButton": "Kiểm tra kết nối",
			"testingButton": "Đang kiểm tra...",
			"instructions": "Nhập địa chỉ DevTools Protocol hoặc để trống để tự động phát hiện các instance Chrome cục bộ. Nút Kiểm tra kết nối sẽ thử URL tùy chỉnh nếu được cung cấp, hoặc tự động phát hiện nếu trường này trống."
		}
	},
	"checkpoints": {
		"enable": {
			"label": "Bật điểm kiểm tra tự động",
			"description": "Khi được bật, Roo sẽ tự động tạo các điểm kiểm tra trong quá trình thực hiện nhiệm vụ, giúp dễ dàng xem lại các thay đổi hoặc quay lại trạng thái trước đó. <0>Tìm hiểu thêm</0>"
		}
	},
	"notifications": {
		"sound": {
			"label": "Bật hiệu ứng âm thanh",
			"description": "Khi được bật, Roo sẽ phát hiệu ứng âm thanh cho thông báo và sự kiện.",
			"volumeLabel": "Âm lượng"
		},
		"tts": {
			"label": "Bật chuyển văn bản thành giọng nói",
			"description": "Khi được bật, Roo sẽ đọc to các phản hồi của nó bằng chức năng chuyển văn bản thành giọng nói.",
			"speedLabel": "Tốc độ"
		}
	},
	"contextManagement": {
		"description": "Kiểm soát thông tin nào được đưa vào cửa sổ ngữ cảnh của AI, ảnh hưởng đến việc sử dụng token và chất lượng phản hồi",
		"autoCondenseContextPercent": {
			"label": "Ngưỡng kích hoạt nén ngữ cảnh thông minh",
			"description": "Khi cửa sổ ngữ cảnh đạt đến ngưỡng này, Roo sẽ tự động nén nó."
		},
		"condensingApiConfiguration": {
			"label": "Cấu hình API cho Tóm tắt Ngữ cảnh",
			"description": "Chọn cấu hình API để sử dụng cho các thao tác tóm tắt ngữ cảnh. Để trống để sử dụng cấu hình đang hoạt động hiện tại.",
			"useCurrentConfig": "Mặc định"
		},
		"customCondensingPrompt": {
			"label": "Lời nhắc nén ngữ cảnh tùy chỉnh",
			"description": "Lời nhắc hệ thống tùy chỉnh cho việc nén ngữ cảnh. Để trống để sử dụng lời nhắc mặc định.",
			"placeholder": "Nhập prompt tóm tắt tùy chỉnh của bạn tại đây...\n\nBạn có thể sử dụng cùng cấu trúc như prompt mặc định:\n- Cuộc hội thoại trước\n- Công việc hiện tại\n- Khái niệm kỹ thuật chính\n- Tệp và mã liên quan\n- Giải quyết vấn đề\n- Công việc đang chờ và các bước tiếp theo",
			"reset": "Khôi phục mặc định",
			"hint": "Để trống = sử dụng prompt mặc định"
		},
		"autoCondenseContext": {
			"name": "Tự động kích hoạt nén ngữ cảnh thông minh",
			"description": "Khi được bật, Roo sẽ tự động nén ngữ cảnh khi đạt đến ngưỡng. Khi bị tắt, bạn vẫn có thể kích hoạt nén ngữ cảnh thủ công."
		},
		"openTabs": {
			"label": "Giới hạn ngữ cảnh tab đang mở",
			"description": "Số lượng tab VSCode đang mở tối đa để đưa vào ngữ cảnh. Giá trị cao hơn cung cấp nhiều ngữ cảnh hơn nhưng tăng sử dụng token."
		},
		"workspaceFiles": {
			"label": "Giới hạn ngữ cảnh tệp workspace",
			"description": "Số lượng tệp tối đa để đưa vào chi tiết thư mục làm việc hiện tại. Giá trị cao hơn cung cấp nhiều ngữ cảnh hơn nhưng tăng sử dụng token."
		},
		"rooignore": {
			"label": "Hiển thị tệp .rooignore trong danh sách và tìm kiếm",
			"description": "Khi được bật, các tệp khớp với mẫu trong .rooignore sẽ được hiển thị trong danh sách với biểu tượng khóa. Khi bị tắt, các tệp này sẽ hoàn toàn bị ẩn khỏi danh sách tệp và tìm kiếm."
		},
		"maxReadFile": {
			"label": "Ngưỡng tự động cắt ngắn khi đọc tệp",
			"description": "Roo đọc số dòng này khi mô hình không chỉ định giá trị bắt đầu/kết thúc. Nếu số này nhỏ hơn tổng số dòng của tệp, Roo sẽ tạo một chỉ mục số dòng của các định nghĩa mã. Trường hợp đặc biệt: -1 chỉ thị Roo đọc toàn bộ tệp (không tạo chỉ mục), và 0 chỉ thị không đọc dòng nào và chỉ cung cấp chỉ mục dòng cho ngữ cảnh tối thiểu. Giá trị thấp hơn giảm thiểu việc sử dụng ngữ cảnh ban đầu, cho phép đọc chính xác các phạm vi dòng sau này. Các yêu cầu có chỉ định bắt đầu/kết thúc rõ ràng không bị giới hạn bởi cài đặt này.",
			"lines": "dòng",
			"always_full_read": "Luôn đọc toàn bộ tệp"
		},
		"maxConcurrentFileReads": {
			"label": "Giới hạn đọc file đồng thời",
			"description": "Số lượng file tối đa mà công cụ 'read_file' có thể xử lý cùng lúc. Giá trị cao hơn có thể tăng tốc độ đọc nhiều file nhỏ nhưng sẽ tăng mức sử dụng bộ nhớ."
		},
		"condensingThreshold": {
			"label": "Ngưỡng kích hoạt nén",
			"selectProfile": "Cấu hình ngưỡng cho hồ sơ",
			"defaultProfile": "Mặc định toàn cục (tất cả hồ sơ)",
			"defaultDescription": "Khi ngữ cảnh đạt đến tỷ lệ phần trăm này, nó sẽ được tự động nén cho tất cả hồ sơ trừ khi chúng có cài đặt tùy chỉnh",
			"profileDescription": "Ngưỡng tùy chỉnh chỉ cho hồ sơ này (ghi đè mặc định toàn cục)",
			"inheritDescription": "Hồ sơ này kế thừa ngưỡng mặc định toàn cục ({{threshold}}%)",
			"usesGlobal": "(sử dụng toàn cục {{threshold}}%)"
		}
	},
	"terminal": {
		"basic": {
			"label": "Cài đặt Terminal: Cơ bản",
			"description": "Cài đặt cơ bản cho terminal"
		},
		"advanced": {
			"label": "Cài đặt Terminal: Nâng cao",
			"description": "Các tùy chọn sau có thể yêu cầu khởi động lại terminal để áp dụng cài đặt."
		},
		"outputLineLimit": {
			"label": "Giới hạn đầu ra terminal",
			"description": "Số dòng tối đa để đưa vào đầu ra terminal khi thực hiện lệnh. Khi vượt quá, các dòng sẽ bị xóa khỏi phần giữa, tiết kiệm token. <0>Tìm hiểu thêm</0>"
		},
		"shellIntegrationTimeout": {
			"label": "Thời gian chờ tích hợp shell terminal",
			"description": "Thời gian tối đa để chờ tích hợp shell khởi tạo trước khi thực hiện lệnh. Đối với người dùng có thời gian khởi động shell dài, giá trị này có thể cần được tăng lên nếu bạn thấy lỗi \"Shell Integration Unavailable\" trong terminal. <0>Tìm hiểu thêm</0>"
		},
		"shellIntegrationDisabled": {
			"label": "Tắt tích hợp shell terminal",
			"description": "Bật tùy chọn này nếu lệnh terminal không hoạt động chính xác hoặc bạn thấy lỗi 'Shell Integration Unavailable'. Tùy chọn này sử dụng phương pháp đơn giản hơn để chạy lệnh, bỏ qua một số tính năng terminal nâng cao. <0>Tìm hiểu thêm</0>"
		},
		"commandDelay": {
			"label": "Độ trễ lệnh terminal",
			"description": "Độ trễ tính bằng mili giây để thêm vào sau khi thực hiện lệnh. Cài đặt mặc định là 0 sẽ tắt hoàn toàn độ trễ. Điều này có thể giúp đảm bảo đầu ra lệnh được ghi lại đầy đủ trong các terminal có vấn đề về thời gian. Trong hầu hết các terminal, điều này được thực hiện bằng cách đặt `PROMPT_COMMAND='sleep N'` và PowerShell thêm `start-sleep` vào cuối mỗi lệnh. Ban đầu là giải pháp cho lỗi VSCode#237208 và có thể không cần thiết. <0>Tìm hiểu thêm</0>"
		},
		"compressProgressBar": {
			"label": "Nén đầu ra thanh tiến trình",
			"description": "Khi được bật, xử lý đầu ra terminal với các ký tự carriage return (\\r) để mô phỏng cách terminal thật hiển thị nội dung. Điều này loại bỏ các trạng thái trung gian của thanh tiến trình, chỉ giữ lại trạng thái cuối cùng, giúp tiết kiệm không gian ngữ cảnh cho thông tin quan trọng hơn. <0>Tìm hiểu thêm</0>"
		},
		"powershellCounter": {
			"label": "Bật giải pháp bộ đếm PowerShell",
			"description": "Khi được bật, thêm một bộ đếm vào các lệnh PowerShell để đảm bảo thực thi lệnh chính xác. Điều này giúp ích với các terminal PowerShell có thể gặp vấn đề về ghi lại đầu ra. <0>Tìm hiểu thêm</0>"
		},
		"zshClearEolMark": {
			"label": "Xóa dấu cuối dòng ZSH",
			"description": "Khi được bật, xóa dấu cuối dòng ZSH bằng cách đặt PROMPT_EOL_MARK=''. Điều này ngăn chặn các vấn đề về diễn giải đầu ra lệnh khi kết thúc bằng các ký tự đặc biệt như '%'. <0>Tìm hiểu thêm</0>"
		},
		"zshOhMy": {
			"label": "Bật tích hợp Oh My Zsh",
			"description": "Khi được bật, đặt ITERM_SHELL_INTEGRATION_INSTALLED=Yes để kích hoạt các tính năng tích hợp shell của Oh My Zsh. Việc áp dụng cài đặt này có thể yêu cầu khởi động lại IDE. <0>Tìm hiểu thêm</0>"
		},
		"zshP10k": {
			"label": "Bật tích hợp Powerlevel10k",
			"description": "Khi được bật, đặt POWERLEVEL9K_TERM_SHELL_INTEGRATION=true để kích hoạt các tính năng tích hợp shell của Powerlevel10k. <0>Tìm hiểu thêm</0>"
		},
		"zdotdir": {
			"label": "Bật xử lý ZDOTDIR",
			"description": "Khi được bật, tạo thư mục tạm thời cho ZDOTDIR để xử lý tích hợp shell zsh một cách chính xác. Điều này đảm bảo tích hợp shell VSCode hoạt động chính xác với zsh trong khi vẫn giữ nguyên cấu hình zsh của bạn. <0>Tìm hiểu thêm</0>"
		},
		"inheritEnv": {
			"label": "Kế thừa biến môi trường",
			"description": "Khi được bật, terminal sẽ kế thừa các biến môi trường từ tiến trình cha của VSCode, như các cài đặt tích hợp shell được định nghĩa trong hồ sơ người dùng. Điều này trực tiếp chuyển đổi cài đặt toàn cục của VSCode `terminal.integrated.inheritEnv`. <0>Tìm hiểu thêm</0>"
		}
	},
	"advancedSettings": {
		"title": "Cài đặt nâng cao"
	},
	"advanced": {
		"diff": {
			"label": "Bật chỉnh sửa qua diff",
			"description": "Khi được bật, Roo sẽ có thể chỉnh sửa tệp nhanh hơn và sẽ tự động từ chối ghi toàn bộ tệp bị cắt ngắn. Hoạt động tốt nhất với mô hình Claude 3.7 Sonnet mới nhất.",
			"strategy": {
				"label": "Chiến lược diff",
				"options": {
					"standard": "Tiêu chuẩn (khối đơn)",
					"multiBlock": "Thử nghiệm: Diff đa khối",
					"unified": "Thử nghiệm: Diff thống nhất"
				},
				"descriptions": {
					"standard": "Chiến lược diff tiêu chuẩn áp dụng thay đổi cho một khối mã tại một thời điểm.",
					"unified": "Chiến lược diff thống nhất thực hiện nhiều cách tiếp cận để áp dụng diff và chọn cách tiếp cận tốt nhất.",
					"multiBlock": "Chiến lược diff đa khối cho phép cập nhật nhiều khối mã trong một tệp trong một yêu cầu."
				}
			},
			"matchPrecision": {
				"label": "Độ chính xác khớp",
				"description": "Thanh trượt này kiểm soát mức độ chính xác các phần mã phải khớp khi áp dụng diff. Giá trị thấp hơn cho phép khớp linh hoạt hơn nhưng tăng nguy cơ thay thế không chính xác. Sử dụng giá trị dưới 100% với sự thận trọng cao."
			}
		}
	},
	"experimental": {
		"DIFF_STRATEGY_UNIFIED": {
			"name": "Sử dụng chiến lược diff thống nhất thử nghiệm",
			"description": "Bật chiến lược diff thống nhất thử nghiệm. Chiến lược này có thể giảm số lần thử lại do lỗi mô hình nhưng có thể gây ra hành vi không mong muốn hoặc chỉnh sửa không chính xác. Chỉ bật nếu bạn hiểu rõ các rủi ro và sẵn sàng xem xét cẩn thận tất cả các thay đổi."
		},
		"SEARCH_AND_REPLACE": {
			"name": "Sử dụng công cụ tìm kiếm và thay thế thử nghiệm",
			"description": "Bật công cụ tìm kiếm và thay thế thử nghiệm, cho phép Roo thay thế nhiều phiên bản của một thuật ngữ tìm kiếm trong một yêu cầu."
		},
		"INSERT_BLOCK": {
			"name": "Sử dụng công cụ chèn nội dung thử nghiệm",
			"description": "Bật công cụ chèn nội dung thử nghiệm, cho phép Roo chèn nội dung tại số dòng cụ thể mà không cần tạo diff."
		},
		"POWER_STEERING": {
			"name": "Sử dụng chế độ \"power steering\" thử nghiệm",
			"description": "Khi được bật, Roo sẽ nhắc nhở mô hình về chi tiết định nghĩa chế độ hiện tại thường xuyên hơn. Điều này sẽ dẫn đến việc tuân thủ chặt chẽ hơn các định nghĩa vai trò và hướng dẫn tùy chỉnh, nhưng sẽ sử dụng nhiều token hơn cho mỗi tin nhắn."
		},
		"MULTI_SEARCH_AND_REPLACE": {
			"name": "Sử dụng công cụ diff đa khối thử nghiệm",
			"description": "Khi được bật, Roo sẽ sử dụng công cụ diff đa khối. Điều này sẽ cố gắng cập nhật nhiều khối mã trong tệp trong một yêu cầu."
		},
		"CONCURRENT_FILE_READS": {
			"name": "Bật đọc tệp đồng thời",
			"description": "Khi bật, Roo có thể đọc nhiều tệp trong một yêu cầu duy nhất. Khi tắt, Roo phải đọc từng tệp một. Việc tắt có thể hữu ích khi làm việc với các mô hình ít khả năng hơn hoặc khi bạn muốn kiểm soát nhiều hơn quyền truy cập tệp."
		},
		"MARKETPLACE": {
			"name": "Bật Marketplace",
			"description": "Khi được bật, bạn có thể cài đặt MCP và chế độ tùy chỉnh từ Marketplace."
		},
		"MULTI_FILE_APPLY_DIFF": {
			"name": "Bật chỉnh sửa tệp đồng thời",
			"description": "Khi được bật, Roo có thể chỉnh sửa nhiều tệp trong một yêu cầu duy nhất. Khi bị tắt, Roo phải chỉnh sửa từng tệp một. Tắt tính năng này có thể hữu ích khi làm việc với các mô hình kém khả năng hơn hoặc khi bạn muốn kiểm soát nhiều hơn đối với các thay đổi tệp."
		}
	},
	"promptCaching": {
		"label": "Tắt bộ nhớ đệm prompt",
		"description": "Khi được chọn, Roo sẽ không sử dụng bộ nhớ đệm prompt cho mô hình này."
	},
	"temperature": {
		"useCustom": "Sử dụng nhiệt độ tùy chỉnh",
		"description": "Kiểm soát tính ngẫu nhiên trong phản hồi của mô hình.",
		"rangeDescription": "Giá trị cao hơn làm cho đầu ra ngẫu nhiên hơn, giá trị thấp hơn làm cho nó xác định hơn."
	},
	"modelInfo": {
		"supportsImages": "Hỗ trợ hình ảnh",
		"noImages": "Không hỗ trợ hình ảnh",
		"supportsComputerUse": "Hỗ trợ sử dụng máy tính",
		"noComputerUse": "Không hỗ trợ sử dụng máy tính",
		"supportsPromptCache": "Hỗ trợ bộ nhớ đệm lời nhắc",
		"noPromptCache": "Không hỗ trợ bộ nhớ đệm lời nhắc",
		"maxOutput": "Đầu ra tối đa",
		"inputPrice": "Giá đầu vào",
		"outputPrice": "Giá đầu ra",
		"cacheReadsPrice": "Giá đọc bộ nhớ đệm",
		"cacheWritesPrice": "Giá ghi bộ nhớ đệm",
		"enableStreaming": "Bật streaming",
		"enableR1Format": "Kích hoạt tham số mô hình R1",
		"enableR1FormatTips": "Cần kích hoạt khi sử dụng các mô hình R1 như QWQ, để tránh lỗi 400",
		"useAzure": "Sử dụng Azure",
		"azureApiVersion": "Đặt phiên bản API Azure",
		"gemini": {
			"freeRequests": "* Miễn phí đến {{count}} yêu cầu mỗi phút. Sau đó, thanh toán phụ thuộc vào kích thước lời nhắc.",
			"pricingDetails": "Để biết thêm thông tin, xem chi tiết giá.",
			"billingEstimate": "* Thanh toán là ước tính - chi phí chính xác phụ thuộc vào kích thước lời nhắc."
		}
	},
	"modelPicker": {
		"automaticFetch": "Tiện ích mở rộng tự động lấy danh sách mới nhất các mô hình có sẵn trên <serviceLink>{{serviceName}}</serviceLink>. Nếu bạn không chắc chắn nên chọn mô hình nào, Roo Code hoạt động tốt nhất với <defaultModelLink>{{defaultModelId}}</defaultModelLink>. Bạn cũng có thể thử tìm kiếm \"free\" cho các tùy chọn miễn phí hiện có.",
		"label": "Mô hình",
		"searchPlaceholder": "Tìm kiếm",
		"noMatchFound": "Không tìm thấy kết quả",
		"useCustomModel": "Sử dụng tùy chỉnh: {{modelId}}"
	},
	"footer": {
		"feedback": "Nếu bạn có bất kỳ câu hỏi hoặc phản hồi nào, vui lòng mở một vấn đề tại <githubLink>github.com/RooCodeInc/Roo-Code</githubLink> hoặc tham gia <redditLink>reddit.com/r/RooCode</redditLink> hoặc <discordLink>discord.gg/roocode</discordLink>",
		"telemetry": {
			"label": "Cho phép báo cáo lỗi và sử dụng ẩn danh",
			"description": "Giúp cải thiện Roo Code bằng cách gửi dữ liệu sử dụng ẩn danh và báo cáo lỗi. Không bao giờ gửi mã, lời nhắc hoặc thông tin cá nhân. Xem chính sách bảo mật của chúng tôi để biết thêm chi tiết."
		},
		"settings": {
			"import": "Nhập",
			"export": "Xuất",
			"reset": "Đặt lại"
		}
	},
	"thinkingBudget": {
		"maxTokens": "Tokens tối đa",
		"maxThinkingTokens": "Tokens suy nghĩ tối đa"
	},
	"validation": {
		"apiKey": "Bạn phải cung cấp khóa API hợp lệ.",
		"awsRegion": "Bạn phải chọn một vùng để sử dụng Amazon Bedrock.",
		"googleCloud": "Bạn phải cung cấp ID dự án và vùng Google Cloud hợp lệ.",
		"modelId": "Bạn phải cung cấp ID mô hình hợp lệ.",
		"modelSelector": "Bạn phải cung cấp bộ chọn mô hình hợp lệ.",
		"openAi": "Bạn phải cung cấp URL cơ sở, khóa API và ID mô hình hợp lệ.",
		"arn": {
			"invalidFormat": "Định dạng ARN không hợp lệ. Vui lòng kiểm tra yêu cầu về định dạng.",
			"regionMismatch": "Cảnh báo: Vùng trong ARN của bạn ({{arnRegion}}) không khớp với vùng bạn đã chọn ({{region}}). Điều này có thể gây ra vấn đề truy cập. Nhà cung cấp sẽ sử dụng vùng từ ARN."
		},
		"modelAvailability": "ID mô hình ({{modelId}}) bạn đã cung cấp không khả dụng. Vui lòng chọn một mô hình khác.",
		"providerNotAllowed": "Nhà cung cấp '{{provider}}' không được phép bởi tổ chức của bạn",
		"modelNotAllowed": "Mô hình '{{model}}' không được phép cho nhà cung cấp '{{provider}}' bởi tổ chức của bạn",
		"profileInvalid": "Hồ sơ này chứa một nhà cung cấp hoặc mô hình không được phép bởi tổ chức của bạn"
	},
	"placeholders": {
		"apiKey": "Nhập khóa API...",
		"profileName": "Nhập tên hồ sơ",
		"accessKey": "Nhập khóa truy cập...",
		"secretKey": "Nhập khóa bí mật...",
		"sessionToken": "Nhập token phiên...",
		"credentialsJson": "Nhập JSON thông tin xác thực...",
		"keyFilePath": "Nhập đường dẫn tệp khóa...",
		"projectId": "Nhập ID dự án...",
		"customArn": "Nhập ARN (vd: arn:aws:bedrock:us-east-1:123456789012:foundation-model/my-model)",
		"baseUrl": "Nhập URL cơ sở...",
		"modelId": {
			"lmStudio": "vd: meta-llama-3.1-8b-instruct",
			"lmStudioDraft": "vd: lmstudio-community/llama-3.2-1b-instruct",
			"ollama": "vd: llama3.1"
		},
		"numbers": {
			"maxTokens": "vd: 4096",
			"contextWindow": "vd: 128000",
			"inputPrice": "vd: 0.0001",
			"outputPrice": "vd: 0.0002",
			"cacheWritePrice": "vd: 0.00005"
		}
	},
	"defaults": {
		"ollamaUrl": "Mặc định: http://localhost:11434",
		"lmStudioUrl": "Mặc định: http://localhost:1234",
		"geminiUrl": "Mặc định: https://generativelanguage.googleapis.com"
	},
	"labels": {
		"customArn": "ARN tùy chỉnh",
		"useCustomArn": "Sử dụng ARN tùy chỉnh..."
	},
	"includeMaxOutputTokens": "Bao gồm token đầu ra tối đa",
	"includeMaxOutputTokensDescription": "Gửi tham số token đầu ra tối đa trong các yêu cầu API. Một số nhà cung cấp có thể không hỗ trợ điều này."
}<|MERGE_RESOLUTION|>--- conflicted
+++ resolved
@@ -193,7 +193,6 @@
 			"description": "Tự động thực hiện số lượng API request này trước khi yêu cầu phê duyệt để tiếp tục với nhiệm vụ.",
 			"unlimited": "Không giới hạn"
 		},
-<<<<<<< HEAD
 		"timeout": {
 			"label": "Thời gian chờ",
 			"description": "Cấu hình cách Roo xử lý các thao tác công cụ vượt quá giới hạn thời gian",
@@ -205,10 +204,8 @@
 				"label": "Thời gian chờ thực thi công cụ (ms)",
 				"description": "Thời gian chờ tối đa cho các thao tác công cụ trước khi kích hoạt xử lý thời gian chờ (1000-1800000ms)"
 			}
-		}
-=======
+		},
 		"selectOptionsFirst": "Chọn ít nhất một tùy chọn bên dưới để bật tự động phê duyệt"
->>>>>>> 6cf376f8
 	},
 	"providers": {
 		"providerDocumentation": "Tài liệu {{provider}}",
