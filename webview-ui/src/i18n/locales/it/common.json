--- conflicted
+++ resolved
@@ -53,24 +53,16 @@
 		}
 	},
 	"confirmation": {
-<<<<<<< HEAD
-		"delete_message": "Elimina Messaggio",
-		"delete_warning": "Eliminando questo messaggio verranno eliminati tutti i messaggi successivi nella conversazione. Vuoi procedere?",
-		"edit_message": "Modifica Messaggio",
-		"edit_warning": "Modificando questo messaggio verranno eliminati tutti i messaggi successivi nella conversazione. Vuoi procedere?",
-		"edit_question_with_checkpoint": "Modificando questo messaggio verranno eliminati tutti i messaggi successivi nella conversazione. Vuoi anche annullare tutte le modifiche al codice fino a questo checkpoint?",
-		"delete_question_with_checkpoint": "Eliminando questo messaggio verranno eliminati tutti i messaggi successivi nella conversazione. Vuoi anche annullare tutte le modifiche al codice fino a questo checkpoint?",
-		"edit_only": "No, modifica solo il messaggio",
-		"delete_only": "No, elimina solo il messaggio",
-		"restore_to_checkpoint": "Sì, ripristina il codice al checkpoint",
-		"proceed": "Procedi",
-		"dont_show_again": "Non mostrare più"
-=======
 		"deleteMessage": "Elimina Messaggio",
 		"deleteWarning": "Eliminando questo messaggio verranno eliminati tutti i messaggi successivi nella conversazione. Vuoi procedere?",
 		"editMessage": "Modifica Messaggio",
 		"editWarning": "Modificando questo messaggio verranno eliminati tutti i messaggi successivi nella conversazione. Vuoi procedere?",
-		"proceed": "Procedi"
->>>>>>> fb374b3e
+		"editQuestionWithCheckpoint": "Modificando questo messaggio verranno eliminati tutti i messaggi successivi nella conversazione. Vuoi anche annullare tutte le modifiche al codice fino a questo checkpoint?",
+		"deleteQuestionWithCheckpoint": "Eliminando questo messaggio verranno eliminati tutti i messaggi successivi nella conversazione. Vuoi anche annullare tutte le modifiche al codice fino a questo checkpoint?",
+		"editOnly": "No, modifica solo il messaggio",
+		"deleteOnly": "No, elimina solo il messaggio",
+		"restoreToCeckpoint": "Sì, ripristina il codice al checkpoint",
+		"proceed": "Procedi",
+		"dontShowAgain": "Non mostrare più"
 	}
 }