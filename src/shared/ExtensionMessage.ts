import type {
	GlobalSettings,
	ProviderSettingsEntry,
	ProviderSettings,
	HistoryItem,
	ModeConfig,
	TelemetrySetting,
	Experiments,
	ClineMessage,
	MarketplaceItem,
	TodoItem,
	CloudUserInfo,
	CloudOrganizationMembership,
	OrganizationAllowList,
	ShareVisibility,
	QueuedMessage,
} from "@roo-code/types"

import { GitCommit } from "../utils/git"

import { McpServer } from "./mcp"
import { Mode } from "./modes"
import { ModelRecord, RouterModels } from "./api"

// Command interface for frontend/backend communication
export interface Command {
	name: string
	source: "global" | "project" | "built-in"
	filePath?: string
	description?: string
	argumentHint?: string
}

// Type for marketplace installed metadata
export interface MarketplaceInstalledMetadata {
	project: Record<string, { type: string }>
	global: Record<string, { type: string }>
}

// Indexing status types
export interface IndexingStatus {
	systemStatus: string
	message?: string
	processedItems: number
	totalItems: number
	currentItemUnit?: string
	workspacePath?: string
}

export interface IndexingStatusUpdateMessage {
	type: "indexingStatusUpdate"
	values: IndexingStatus
}

export interface LanguageModelChatSelector {
	vendor?: string
	family?: string
	version?: string
	id?: string
}

// Represents JSON data that is sent from extension to webview, called
// ExtensionMessage and has 'type' enum which can be 'plusButtonClicked' or
// 'settingsButtonClicked' or 'hello'. Webview will hold state.
export interface ExtensionMessage {
	type:
		| "action"
		| "state"
		| "selectedImages"
		| "theme"
		| "workspaceUpdated"
		| "invoke"
		| "messageUpdated"
		| "mcpServers"
		| "enhancedPrompt"
		| "commitSearchResults"
		| "listApiConfig"
		| "routerModels"
		| "openAiModels"
		| "ollamaModels"
		| "lmStudioModels"
		| "vsCodeLmModels"
		| "huggingFaceModels"
		| "vsCodeLmApiAvailable"
		| "updatePrompt"
		| "systemPrompt"
		| "autoApprovalEnabled"
		| "updateCustomMode"
		| "deleteCustomMode"
		| "exportModeResult"
		| "importModeResult"
		| "checkRulesDirectoryResult"
		| "deleteCustomModeCheck"
		| "currentCheckpointUpdated"
		| "checkpointInitWarning"
		| "showHumanRelayDialog"
		| "humanRelayResponse"
		| "humanRelayCancel"
		| "browserToolEnabled"
		| "browserConnectionResult"
		| "remoteBrowserEnabled"
		| "ttsStart"
		| "ttsStop"
		| "maxReadFileLine"
		| "fileSearchResults"
		| "toggleApiConfigPin"
		| "acceptInput"
		| "setHistoryPreviewCollapsed"
		| "commandExecutionStatus"
		| "mcpExecutionStatus"
		| "vsCodeSetting"
		| "authenticatedUser"
		| "condenseTaskContextResponse"
		| "singleRouterModelFetchResponse"
		| "rooCreditBalance"
		| "indexingStatusUpdate"
		| "indexCleared"
		| "codebaseIndexConfig"
		| "marketplaceInstallResult"
		| "marketplaceRemoveResult"
		| "marketplaceData"
		| "shareTaskSuccess"
		| "codeIndexSettingsSaved"
		| "codeIndexSecretStatus"
		| "showDeleteMessageDialog"
		| "showEditMessageDialog"
		| "commands"
		| "insertTextIntoTextarea"
		| "dismissedUpsells"
		| "organizationSwitchResult"
		| "interactionRequired"
		| "browserSessionUpdate"
		| "browserSessionNavigate"
	text?: string
	payload?: any // Add a generic payload for now, can refine later
	// Checkpoint warning message
	checkpointWarning?: {
		type: "WAIT_TIMEOUT" | "INIT_TIMEOUT"
		timeout: number
	}
	action?:
		| "chatButtonClicked"
		| "settingsButtonClicked"
		| "historyButtonClicked"
		| "marketplaceButtonClicked"
		| "cloudButtonClicked"
		| "didBecomeVisible"
		| "focusInput"
		| "switchTab"
		| "toggleAutoApprove"
	invoke?: "newChat" | "sendMessage" | "primaryButtonClick" | "secondaryButtonClick" | "setChatBoxMessage"
	state?: ExtensionState
	images?: string[]
	filePaths?: string[]
	openedTabs?: Array<{
		label: string
		isActive: boolean
		path?: string
	}>
	clineMessage?: ClineMessage
	routerModels?: RouterModels
	openAiModels?: string[]
	ollamaModels?: ModelRecord
	lmStudioModels?: ModelRecord
	vsCodeLmModels?: { vendor?: string; family?: string; version?: string; id?: string }[]
	huggingFaceModels?: Array<{
		id: string
		object: string
		created: number
		owned_by: string
		providers: Array<{
			provider: string
			status: "live" | "staging" | "error"
			supports_tools?: boolean
			supports_structured_output?: boolean
			context_length?: number
			pricing?: {
				input: number
				output: number
			}
		}>
	}>
	mcpServers?: McpServer[]
	commits?: GitCommit[]
	listApiConfig?: ProviderSettingsEntry[]
	mode?: Mode
	customMode?: ModeConfig
	slug?: string
	success?: boolean
	values?: Record<string, any>
	requestId?: string
	promptText?: string
	results?: { path: string; type: "file" | "folder"; label?: string }[]
	error?: string
	setting?: string
	value?: any
	hasContent?: boolean // For checkRulesDirectoryResult
	items?: MarketplaceItem[]
	userInfo?: CloudUserInfo
	organizationAllowList?: OrganizationAllowList
	tab?: string
	marketplaceItems?: MarketplaceItem[]
	organizationMcps?: MarketplaceItem[]
	marketplaceInstalledMetadata?: MarketplaceInstalledMetadata
	errors?: string[]
	visibility?: ShareVisibility
	rulesFolderPath?: string
	settings?: any
	messageTs?: number
	hasCheckpoint?: boolean
	context?: string
	commands?: Command[]
	queuedMessages?: QueuedMessage[]
	list?: string[] // For dismissedUpsells
	organizationId?: string | null // For organizationSwitchResult
	browserSessionMessages?: ClineMessage[] // For browser session panel updates
	isBrowserSessionActive?: boolean // For browser session panel updates
	stepIndex?: number // For browserSessionNavigate: the target step index to display
}

export type ExtensionState = Pick<
	GlobalSettings,
	| "currentApiConfigName"
	| "listApiConfigMeta"
	| "pinnedApiConfigs"
	| "customInstructions"
	| "dismissedUpsells"
	| "autoApprovalEnabled"
	| "alwaysAllowReadOnly"
	| "alwaysAllowReadOnlyOutsideWorkspace"
	| "alwaysAllowWrite"
	| "alwaysAllowWriteOutsideWorkspace"
	| "alwaysAllowWriteProtected"
	| "alwaysAllowBrowser"
	| "alwaysApproveResubmit"
	| "alwaysAllowMcp"
	| "alwaysAllowModeSwitch"
	| "alwaysAllowSubtasks"
	| "alwaysAllowFollowupQuestions"
	| "alwaysAllowExecute"
	| "alwaysAllowUpdateTodoList"
	| "followupAutoApproveTimeoutMs"
	| "allowedCommands"
	| "deniedCommands"
	| "allowedMaxRequests"
	| "allowedMaxCost"
	| "browserToolEnabled"
	| "browserViewportSize"
	| "screenshotQuality"
	| "remoteBrowserEnabled"
	| "cachedChromeHostUrl"
	| "remoteBrowserHost"
	| "ttsEnabled"
	| "ttsSpeed"
	| "soundEnabled"
	| "soundVolume"
	| "maxConcurrentFileReads"
	| "terminalOutputLineLimit"
	| "terminalOutputCharacterLimit"
	| "terminalShellIntegrationTimeout"
	| "terminalShellIntegrationDisabled"
	| "terminalCommandDelay"
	| "terminalPowershellCounter"
	| "terminalZshClearEolMark"
	| "terminalZshOhMy"
	| "terminalZshP10k"
	| "terminalZdotdir"
	| "terminalCompressProgressBar"
	| "diagnosticsEnabled"
	| "diffEnabled"
	| "fuzzyMatchThreshold"
	| "language"
	| "modeApiConfigs"
	| "customModePrompts"
	| "customSupportPrompts"
	| "enhancementApiConfigId"
	| "condensingApiConfigId"
	| "customCondensingPrompt"
	| "codebaseIndexConfig"
	| "codebaseIndexModels"
	| "profileThresholds"
	| "includeDiagnosticMessages"
	| "maxDiagnosticMessages"
	| "imageGenerationProvider"
	| "openRouterImageGenerationSelectedModel"
	| "includeTaskHistoryInEnhance"
	| "reasoningBlockCollapsed"
	| "includeCurrentTime"
	| "includeCurrentCost"
	| "maxGitStatusFiles"
> & {
	version: string
	clineMessages: ClineMessage[]
	currentTaskItem?: HistoryItem
	currentTaskTodos?: TodoItem[] // Initial todos for the current task
	apiConfiguration: ProviderSettings
	uriScheme?: string
	shouldShowAnnouncement: boolean

	taskHistory: HistoryItem[]

	writeDelayMs: number
	requestDelaySeconds: number

	enableCheckpoints: boolean
	checkpointTimeout: number // Timeout for checkpoint initialization in seconds (default: 15)
	maxOpenTabsContext: number // Maximum number of VSCode open tabs to include in context (0-500)
	maxWorkspaceFiles: number // Maximum number of files to include in current working directory details (0-500)
	showRooIgnoredFiles: boolean // Whether to show .rooignore'd files in listings
	maxReadFileLine: number // Maximum number of lines to read from a file before truncating
	maxImageFileSize: number // Maximum size of image files to process in MB
	maxTotalImageSize: number // Maximum total size for all images in a single read operation in MB

	experiments: Experiments // Map of experiment IDs to their enabled state

	mcpEnabled: boolean
	enableMcpServerCreation: boolean

	mode: Mode
	customModes: ModeConfig[]
	toolRequirements?: Record<string, boolean> // Map of tool names to their requirements (e.g. {"apply_diff": true} if diffEnabled)

	cwd?: string // Current working directory
	telemetrySetting: TelemetrySetting
	telemetryKey?: string
	machineId?: string

	renderContext: "sidebar" | "editor"
	settingsImportedAt?: number
	historyPreviewCollapsed?: boolean

	cloudUserInfo: CloudUserInfo | null
	cloudIsAuthenticated: boolean
	cloudApiUrl?: string
	cloudOrganizations?: CloudOrganizationMembership[]
	sharingEnabled: boolean
	organizationAllowList: OrganizationAllowList
	organizationSettingsVersion?: number

	isBrowserSessionActive: boolean // Actual browser session state

	autoCondenseContext: boolean
	autoCondenseContextPercent: number
	marketplaceItems?: MarketplaceItem[]
	marketplaceInstalledMetadata?: { project: Record<string, any>; global: Record<string, any> }
	profileThresholds: Record<string, number>
	hasOpenedModeSelector: boolean
	openRouterImageApiKey?: string
	openRouterUseMiddleOutTransform?: boolean
	messageQueue?: QueuedMessage[]
	lastShownAnnouncementId?: string
	apiModelId?: string
	mcpServers?: McpServer[]
	hasSystemPromptOverride?: boolean
	mdmCompliant?: boolean
	remoteControlEnabled: boolean
	taskSyncEnabled: boolean
	featureRoomoteControlEnabled: boolean
<<<<<<< HEAD
	isGitRepository: boolean
	isGithubRepository: boolean
=======
	debug?: boolean
>>>>>>> 31781134
}

export interface ClineSayTool {
	tool:
		| "editedExistingFile"
		| "appliedDiff"
		| "newFileCreated"
		| "codebaseSearch"
		| "readFile"
		| "fetchInstructions"
		| "listFilesTopLevel"
		| "listFilesRecursive"
		| "listCodeDefinitionNames"
		| "searchFiles"
		| "switchMode"
		| "newTask"
		| "finishTask"
		| "generateImage"
		| "imageGenerated"
		| "runSlashCommand"
		| "updateTodoList"
	path?: string
	diff?: string
	content?: string
	// Unified diff statistics computed by the extension
	diffStats?: { added: number; removed: number }
	regex?: string
	filePattern?: string
	mode?: string
	reason?: string
	isOutsideWorkspace?: boolean
	isProtected?: boolean
	additionalFileCount?: number // Number of additional files in the same read_file request
	lineNumber?: number
	query?: string
	batchFiles?: Array<{
		path: string
		lineSnippet: string
		isOutsideWorkspace?: boolean
		key: string
		content?: string
	}>
	batchDiffs?: Array<{
		path: string
		changeCount: number
		key: string
		content: string
		// Per-file unified diff statistics computed by the extension
		diffStats?: { added: number; removed: number }
		diffs?: Array<{
			content: string
			startLine?: number
		}>
	}>
	question?: string
	imageData?: string // Base64 encoded image data for generated images
	// Properties for runSlashCommand tool
	command?: string
	args?: string
	source?: string
	description?: string
}

// Must keep in sync with system prompt.
export const browserActions = [
	"launch",
	"click",
	"hover",
	"type",
	"press",
	"scroll_down",
	"scroll_up",
	"resize",
	"close",
] as const

export type BrowserAction = (typeof browserActions)[number]

export interface ClineSayBrowserAction {
	action: BrowserAction
	coordinate?: string
	size?: string
	text?: string
	executedCoordinate?: string
}

export type BrowserActionResult = {
	screenshot?: string
	logs?: string
	currentUrl?: string
	currentMousePosition?: string
	viewportWidth?: number
	viewportHeight?: number
}

export interface ClineAskUseMcpServer {
	serverName: string
	type: "use_mcp_tool" | "access_mcp_resource"
	toolName?: string
	arguments?: string
	uri?: string
	response?: string
}

export interface ClineApiReqInfo {
	request?: string
	tokensIn?: number
	tokensOut?: number
	cacheWrites?: number
	cacheReads?: number
	cost?: number
	cancelReason?: ClineApiReqCancelReason
	streamingFailedMessage?: string
	apiProtocol?: "anthropic" | "openai"
}

export type ClineApiReqCancelReason = "streaming_failed" | "user_cancelled"<|MERGE_RESOLUTION|>--- conflicted
+++ resolved
@@ -356,12 +356,9 @@
 	remoteControlEnabled: boolean
 	taskSyncEnabled: boolean
 	featureRoomoteControlEnabled: boolean
-<<<<<<< HEAD
 	isGitRepository: boolean
 	isGithubRepository: boolean
-=======
 	debug?: boolean
->>>>>>> 31781134
 }
 
 export interface ClineSayTool {
