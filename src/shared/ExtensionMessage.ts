--- conflicted
+++ resolved
@@ -160,10 +160,7 @@
 	rulesFolderPath?: string
 	settings?: any
 	messageTs?: number
-<<<<<<< HEAD
 	hasCheckpoint?: boolean
-=======
->>>>>>> fb374b3e
 	context?: string
 }
 
