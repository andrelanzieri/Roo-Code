--- conflicted
+++ resolved
@@ -230,10 +230,7 @@
 	hasSystemPromptOverride?: boolean
 	terminalOperation?: "continue" | "abort"
 	messageTs?: number
-<<<<<<< HEAD
 	restoreCheckpoint?: boolean
-=======
->>>>>>> fb374b3e
 	historyPreviewCollapsed?: boolean
 	filters?: { type?: string; search?: string; tags?: string[] }
 	url?: string // For openExternal
