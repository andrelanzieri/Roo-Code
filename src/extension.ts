import * as vscode from "vscode"
import * as dotenvx from "@dotenvx/dotenvx"
import * as path from "path"

// Load environment variables from .env file
try {
	// Specify path to .env file in the project root directory
	const envPath = path.join(__dirname, "..", ".env")
	dotenvx.config({ path: envPath })
} catch (e) {
	// Silently handle environment loading errors
	console.warn("Failed to load environment variables:", e)
}

import type { CloudUserInfo, AuthState } from "@roo-code/types"
<<<<<<< HEAD
import { CloudService } from "@roo-code/cloud"
=======
import { CloudService, BridgeOrchestrator } from "@roo-code/cloud"
>>>>>>> 130ce293
import { TelemetryService, PostHogTelemetryClient } from "@roo-code/telemetry"

import "./utils/path" // Necessary to have access to String.prototype.toPosix.
import { createOutputChannelLogger, createDualLogger } from "./utils/outputChannelLogger"

import { Package } from "./shared/package"
import { formatLanguage } from "./shared/language"
import { ContextProxy } from "./core/config/ContextProxy"
import { ClineProvider } from "./core/webview/ClineProvider"
import { DIFF_VIEW_URI_SCHEME } from "./integrations/editor/DiffViewProvider"
import { TerminalRegistry } from "./integrations/terminal/TerminalRegistry"
import { McpServerManager } from "./services/mcp/McpServerManager"
import { CodeIndexManager } from "./services/code-index/manager"
import { MdmService } from "./services/mdm/MdmService"
import { migrateSettings } from "./utils/migrateSettings"
import { autoImportSettings } from "./utils/autoImportSettings"
import { API } from "./extension/api"

import {
	handleUri,
	registerCommands,
	registerCodeActions,
	registerTerminalActions,
	CodeActionProvider,
} from "./activate"
import { initializeI18n } from "./i18n"

/**
 * Built using https://github.com/microsoft/vscode-webview-ui-toolkit
 *
 * Inspired by:
 *  - https://github.com/microsoft/vscode-webview-ui-toolkit-samples/tree/main/default/weather-webview
 *  - https://github.com/microsoft/vscode-webview-ui-toolkit-samples/tree/main/frameworks/hello-world-react-cra
 */

let outputChannel: vscode.OutputChannel
let extensionContext: vscode.ExtensionContext
let cloudService: CloudService | undefined

let authStateChangedHandler: ((data: { state: AuthState; previousState: AuthState }) => Promise<void>) | undefined
let settingsUpdatedHandler: (() => void) | undefined
let userInfoHandler: ((data: { userInfo: CloudUserInfo }) => Promise<void>) | undefined

// This method is called when your extension is activated.
// Your extension is activated the very first time the command is executed.
export async function activate(context: vscode.ExtensionContext) {
	extensionContext = context
	outputChannel = vscode.window.createOutputChannel(Package.outputChannel)
	context.subscriptions.push(outputChannel)
	outputChannel.appendLine(`${Package.name} extension activated - ${JSON.stringify(Package)}`)

	// Migrate old settings to new
	await migrateSettings(context, outputChannel)

	// Initialize telemetry service.
	const telemetryService = TelemetryService.createInstance()

	try {
		telemetryService.register(new PostHogTelemetryClient())
	} catch (error) {
		console.warn("Failed to register PostHogTelemetryClient:", error)
	}

	// Create logger for cloud services.
	const cloudLogger = createDualLogger(createOutputChannelLogger(outputChannel))

	// Initialize MDM service
	const mdmService = await MdmService.createInstance(cloudLogger)

	// Initialize i18n for internationalization support.
	initializeI18n(context.globalState.get("language") ?? formatLanguage(vscode.env.language))

	// Initialize terminal shell execution handlers.
	TerminalRegistry.initialize()

	// Get default commands from configuration.
	const defaultCommands = vscode.workspace.getConfiguration(Package.name).get<string[]>("allowedCommands") || []

	// Initialize global state if not already set.
	if (!context.globalState.get("allowedCommands")) {
		context.globalState.update("allowedCommands", defaultCommands)
	}

	const contextProxy = await ContextProxy.getInstance(context)

	// Initialize code index managers for all workspace folders.
	const codeIndexManagers: CodeIndexManager[] = []

	if (vscode.workspace.workspaceFolders) {
		for (const folder of vscode.workspace.workspaceFolders) {
			const manager = CodeIndexManager.getInstance(context, folder.uri.fsPath)

			if (manager) {
				codeIndexManagers.push(manager)

				try {
					await manager.initialize(contextProxy)
				} catch (error) {
					outputChannel.appendLine(
						`[CodeIndexManager] Error during background CodeIndexManager configuration/indexing for ${folder.uri.fsPath}: ${error.message || error}`,
					)
				}

				context.subscriptions.push(manager)
			}
		}
	}

	// Initialize the provider *before* the Roo Code Cloud service.
	const provider = new ClineProvider(context, outputChannel, "sidebar", contextProxy, mdmService)

	// Initialize Roo Code Cloud service.
	const postStateListener = () => ClineProvider.getVisibleInstance()?.postStateToWebview()

	authStateChangedHandler = async (data: { state: AuthState; previousState: AuthState }) => {
		postStateListener()

		// Check if user has logged out
		if (data.state === "logged-out") {
			try {
				// Disconnect the bridge when user logs out
<<<<<<< HEAD
				// BridgeOrchestrator has been removed - bridge functionality disabled
				cloudLogger("[CloudService] Bridge disconnection skipped (BridgeOrchestrator removed)")
=======
				// When userInfo is null and remoteControlEnabled is false, BridgeOrchestrator
				// will disconnect. The options parameter is not needed for disconnection.
				await BridgeOrchestrator.connectOrDisconnect(null, false)

				cloudLogger("[CloudService] BridgeOrchestrator disconnected on logout")
>>>>>>> 130ce293
			} catch (error) {
				cloudLogger(
					`[CloudService] Failed to disconnect BridgeOrchestrator on logout: ${
						error instanceof Error ? error.message : String(error)
					}`,
				)
			}
		}
	}

	settingsUpdatedHandler = async () => {
		const userInfo = CloudService.instance.getUserInfo()
		if (userInfo && CloudService.instance.cloudAPI) {
			try {
				const config = await CloudService.instance.cloudAPI.bridgeConfig()

				const isCloudAgent =
					typeof process.env.ROO_CODE_CLOUD_TOKEN === "string" && process.env.ROO_CODE_CLOUD_TOKEN.length > 0

<<<<<<< HEAD
				const remoteControlEnabled = isCloudAgent ? true : false // getUserSettings method removed - disable bridge functionality

				cloudLogger(`[CloudService] Settings updated - remoteControlEnabled = ${remoteControlEnabled}`)

				// BridgeOrchestrator has been removed - bridge functionality disabled
				cloudLogger("[CloudService] Bridge connection skipped (BridgeOrchestrator removed)")
=======
				const remoteControlEnabled = isCloudAgent
					? true
					: (CloudService.instance.getUserSettings()?.settings?.extensionBridgeEnabled ?? false)

				cloudLogger(`[CloudService] Settings updated - remoteControlEnabled = ${remoteControlEnabled}`)

				await BridgeOrchestrator.connectOrDisconnect(userInfo, remoteControlEnabled, {
					...config,
					provider,
					sessionId: vscode.env.sessionId,
				})
>>>>>>> 130ce293
			} catch (error) {
				cloudLogger(
					`[CloudService] Failed to update BridgeOrchestrator on settings change: ${error instanceof Error ? error.message : String(error)}`,
				)
			}
		}

		postStateListener()
	}

	userInfoHandler = async ({ userInfo }: { userInfo: CloudUserInfo }) => {
		postStateListener()

		if (!CloudService.instance.cloudAPI) {
			cloudLogger("[CloudService] CloudAPI is not initialized")
			return
		}

		try {
			const config = await CloudService.instance.cloudAPI.bridgeConfig()

			const isCloudAgent =
				typeof process.env.ROO_CODE_CLOUD_TOKEN === "string" && process.env.ROO_CODE_CLOUD_TOKEN.length > 0

			cloudLogger(`[CloudService] isCloudAgent = ${isCloudAgent}, socketBridgeUrl = ${config.socketBridgeUrl}`)

<<<<<<< HEAD
			const remoteControlEnabled = isCloudAgent ? true : false // getUserSettings method removed - disable bridge functionality

			// BridgeOrchestrator has been removed - bridge functionality disabled
			cloudLogger("[CloudService] Bridge connection skipped (BridgeOrchestrator removed)")
=======
			const remoteControlEnabled = isCloudAgent
				? true
				: (CloudService.instance.getUserSettings()?.settings?.extensionBridgeEnabled ?? false)

			await BridgeOrchestrator.connectOrDisconnect(userInfo, remoteControlEnabled, {
				...config,
				provider,
				sessionId: vscode.env.sessionId,
			})
>>>>>>> 130ce293
		} catch (error) {
			cloudLogger(
				`[CloudService] Failed to fetch bridgeConfig: ${error instanceof Error ? error.message : String(error)}`,
			)
		}
	}

	cloudService = await CloudService.createInstance(context, cloudLogger, {
		"auth-state-changed": authStateChangedHandler,
		"settings-updated": settingsUpdatedHandler,
		"user-info": userInfoHandler,
	})

	try {
		if (cloudService.telemetryClient) {
			TelemetryService.instance.register(cloudService.telemetryClient)
		}
	} catch (error) {
		outputChannel.appendLine(
			`[CloudService] Failed to register TelemetryClient: ${error instanceof Error ? error.message : String(error)}`,
		)
	}

	// Add to subscriptions for proper cleanup on deactivate.
	context.subscriptions.push(cloudService)

	// Trigger initial cloud profile sync now that CloudService is ready
	try {
		await provider.initializeCloudProfileSyncWhenReady()
	} catch (error) {
		outputChannel.appendLine(
			`[CloudService] Failed to initialize cloud profile sync: ${error instanceof Error ? error.message : String(error)}`,
		)
	}

	// Finish initializing the provider.
	TelemetryService.instance.setProvider(provider)

	context.subscriptions.push(
		vscode.window.registerWebviewViewProvider(ClineProvider.sideBarId, provider, {
			webviewOptions: { retainContextWhenHidden: true },
		}),
	)

	// Auto-import configuration if specified in settings.
	try {
		await autoImportSettings(outputChannel, {
			providerSettingsManager: provider.providerSettingsManager,
			contextProxy: provider.contextProxy,
			customModesManager: provider.customModesManager,
		})
	} catch (error) {
		outputChannel.appendLine(
			`[AutoImport] Error during auto-import: ${error instanceof Error ? error.message : String(error)}`,
		)
	}

	registerCommands({ context, outputChannel, provider })

	/**
	 * We use the text document content provider API to show the left side for diff
	 * view by creating a virtual document for the original content. This makes it
	 * readonly so users know to edit the right side if they want to keep their changes.
	 *
	 * This API allows you to create readonly documents in VSCode from arbitrary
	 * sources, and works by claiming an uri-scheme for which your provider then
	 * returns text contents. The scheme must be provided when registering a
	 * provider and cannot change afterwards.
	 *
	 * Note how the provider doesn't create uris for virtual documents - its role
	 * is to provide contents given such an uri. In return, content providers are
	 * wired into the open document logic so that providers are always considered.
	 *
	 * https://code.visualstudio.com/api/extension-guides/virtual-documents
	 */
	const diffContentProvider = new (class implements vscode.TextDocumentContentProvider {
		provideTextDocumentContent(uri: vscode.Uri): string {
			return Buffer.from(uri.query, "base64").toString("utf-8")
		}
	})()

	context.subscriptions.push(
		vscode.workspace.registerTextDocumentContentProvider(DIFF_VIEW_URI_SCHEME, diffContentProvider),
	)

	context.subscriptions.push(vscode.window.registerUriHandler({ handleUri }))

	// Register code actions provider.
	context.subscriptions.push(
		vscode.languages.registerCodeActionsProvider({ pattern: "**/*" }, new CodeActionProvider(), {
			providedCodeActionKinds: CodeActionProvider.providedCodeActionKinds,
		}),
	)

	registerCodeActions(context)
	registerTerminalActions(context)

	// Allows other extensions to activate once Roo is ready.
	vscode.commands.executeCommand(`${Package.name}.activationCompleted`)

	// Implements the `RooCodeAPI` interface.
	const socketPath = process.env.ROO_CODE_IPC_SOCKET_PATH
	const enableLogging = typeof socketPath === "string"

	// Watch the core files and automatically reload the extension host.
	if (process.env.NODE_ENV === "development") {
		const watchPaths = [
			{ path: context.extensionPath, pattern: "**/*.ts" },
			{ path: path.join(context.extensionPath, "../packages/types"), pattern: "**/*.ts" },
			{ path: path.join(context.extensionPath, "../packages/telemetry"), pattern: "**/*.ts" },
			{ path: path.join(context.extensionPath, "node_modules/@roo-code/cloud"), pattern: "**/*" },
		]

		console.log(
			`♻️♻️♻️ Core auto-reloading: Watching for changes in ${watchPaths.map(({ path }) => path).join(", ")}`,
		)

		// Create a debounced reload function to prevent excessive reloads
		let reloadTimeout: NodeJS.Timeout | undefined
		const DEBOUNCE_DELAY = 1_000

		const debouncedReload = (uri: vscode.Uri) => {
			if (reloadTimeout) {
				clearTimeout(reloadTimeout)
			}

			console.log(`♻️ ${uri.fsPath} changed; scheduling reload...`)

			reloadTimeout = setTimeout(() => {
				console.log(`♻️ Reloading host after debounce delay...`)
				vscode.commands.executeCommand("workbench.action.reloadWindow")
			}, DEBOUNCE_DELAY)
		}

		watchPaths.forEach(({ path: watchPath, pattern }) => {
			const relPattern = new vscode.RelativePattern(vscode.Uri.file(watchPath), pattern)
			const watcher = vscode.workspace.createFileSystemWatcher(relPattern, false, false, false)

			// Listen to all change types to ensure symlinked file updates trigger reloads.
			watcher.onDidChange(debouncedReload)
			watcher.onDidCreate(debouncedReload)
			watcher.onDidDelete(debouncedReload)

			context.subscriptions.push(watcher)
		})

		// Clean up the timeout on deactivation
		context.subscriptions.push({
			dispose: () => {
				if (reloadTimeout) {
					clearTimeout(reloadTimeout)
				}
			},
		})
	}

	return new API(outputChannel, provider, socketPath, enableLogging)
}

// This method is called when your extension is deactivated.
export async function deactivate() {
	outputChannel.appendLine(`${Package.name} extension deactivated`)

	if (cloudService && CloudService.hasInstance()) {
		try {
			if (authStateChangedHandler) {
				CloudService.instance.off("auth-state-changed", authStateChangedHandler)
			}

			if (settingsUpdatedHandler) {
				CloudService.instance.off("settings-updated", settingsUpdatedHandler)
			}

			if (userInfoHandler) {
				CloudService.instance.off("user-info", userInfoHandler as any)
			}

			outputChannel.appendLine("CloudService event handlers cleaned up")
		} catch (error) {
			outputChannel.appendLine(
				`Failed to clean up CloudService event handlers: ${error instanceof Error ? error.message : String(error)}`,
			)
		}
	}

<<<<<<< HEAD
	// BridgeOrchestrator has been removed - bridge functionality disabled
=======
	const bridge = BridgeOrchestrator.getInstance()

	if (bridge) {
		await bridge.disconnect()
	}
>>>>>>> 130ce293

	await McpServerManager.cleanup(extensionContext)
	TelemetryService.instance.shutdown()
	TerminalRegistry.cleanup()
}<|MERGE_RESOLUTION|>--- conflicted
+++ resolved
@@ -13,11 +13,7 @@
 }
 
 import type { CloudUserInfo, AuthState } from "@roo-code/types"
-<<<<<<< HEAD
-import { CloudService } from "@roo-code/cloud"
-=======
 import { CloudService, BridgeOrchestrator } from "@roo-code/cloud"
->>>>>>> 130ce293
 import { TelemetryService, PostHogTelemetryClient } from "@roo-code/telemetry"
 
 import "./utils/path" // Necessary to have access to String.prototype.toPosix.
@@ -139,16 +135,11 @@
 		if (data.state === "logged-out") {
 			try {
 				// Disconnect the bridge when user logs out
-<<<<<<< HEAD
-				// BridgeOrchestrator has been removed - bridge functionality disabled
-				cloudLogger("[CloudService] Bridge disconnection skipped (BridgeOrchestrator removed)")
-=======
 				// When userInfo is null and remoteControlEnabled is false, BridgeOrchestrator
 				// will disconnect. The options parameter is not needed for disconnection.
 				await BridgeOrchestrator.connectOrDisconnect(null, false)
 
 				cloudLogger("[CloudService] BridgeOrchestrator disconnected on logout")
->>>>>>> 130ce293
 			} catch (error) {
 				cloudLogger(
 					`[CloudService] Failed to disconnect BridgeOrchestrator on logout: ${
@@ -168,14 +159,6 @@
 				const isCloudAgent =
 					typeof process.env.ROO_CODE_CLOUD_TOKEN === "string" && process.env.ROO_CODE_CLOUD_TOKEN.length > 0
 
-<<<<<<< HEAD
-				const remoteControlEnabled = isCloudAgent ? true : false // getUserSettings method removed - disable bridge functionality
-
-				cloudLogger(`[CloudService] Settings updated - remoteControlEnabled = ${remoteControlEnabled}`)
-
-				// BridgeOrchestrator has been removed - bridge functionality disabled
-				cloudLogger("[CloudService] Bridge connection skipped (BridgeOrchestrator removed)")
-=======
 				const remoteControlEnabled = isCloudAgent
 					? true
 					: (CloudService.instance.getUserSettings()?.settings?.extensionBridgeEnabled ?? false)
@@ -187,7 +170,6 @@
 					provider,
 					sessionId: vscode.env.sessionId,
 				})
->>>>>>> 130ce293
 			} catch (error) {
 				cloudLogger(
 					`[CloudService] Failed to update BridgeOrchestrator on settings change: ${error instanceof Error ? error.message : String(error)}`,
@@ -214,12 +196,6 @@
 
 			cloudLogger(`[CloudService] isCloudAgent = ${isCloudAgent}, socketBridgeUrl = ${config.socketBridgeUrl}`)
 
-<<<<<<< HEAD
-			const remoteControlEnabled = isCloudAgent ? true : false // getUserSettings method removed - disable bridge functionality
-
-			// BridgeOrchestrator has been removed - bridge functionality disabled
-			cloudLogger("[CloudService] Bridge connection skipped (BridgeOrchestrator removed)")
-=======
 			const remoteControlEnabled = isCloudAgent
 				? true
 				: (CloudService.instance.getUserSettings()?.settings?.extensionBridgeEnabled ?? false)
@@ -229,7 +205,6 @@
 				provider,
 				sessionId: vscode.env.sessionId,
 			})
->>>>>>> 130ce293
 		} catch (error) {
 			cloudLogger(
 				`[CloudService] Failed to fetch bridgeConfig: ${error instanceof Error ? error.message : String(error)}`,
@@ -415,15 +390,11 @@
 		}
 	}
 
-<<<<<<< HEAD
-	// BridgeOrchestrator has been removed - bridge functionality disabled
-=======
 	const bridge = BridgeOrchestrator.getInstance()
 
 	if (bridge) {
 		await bridge.disconnect()
 	}
->>>>>>> 130ce293
 
 	await McpServerManager.cleanup(extensionContext)
 	TelemetryService.instance.shutdown()
