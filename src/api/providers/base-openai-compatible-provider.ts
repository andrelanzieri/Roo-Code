import { Anthropic } from "@anthropic-ai/sdk"
import OpenAI from "openai"

import type { ModelInfo } from "@roo-code/types"

import { type ApiHandlerOptions, getModelMaxOutputTokens } from "../../shared/api"
import { XmlMatcher } from "../../utils/xml-matcher"
import { ApiStream, ApiStreamUsageChunk } from "../transform/stream"
import { convertToOpenAiMessages } from "../transform/openai-format"

import type { SingleCompletionHandler, ApiHandlerCreateMessageMetadata } from "../index"
import { DEFAULT_HEADERS } from "./constants"
import { BaseProvider } from "./base-provider"
import { handleOpenAIError } from "./utils/openai-error-handler"
import { calculateApiCostOpenAI } from "../../shared/cost"

type BaseOpenAiCompatibleProviderOptions<ModelName extends string> = ApiHandlerOptions & {
	providerName: string
	baseURL: string
	defaultProviderModelId: ModelName
	providerModels: Record<ModelName, ModelInfo>
	defaultTemperature?: number
}

export abstract class BaseOpenAiCompatibleProvider<ModelName extends string>
	extends BaseProvider
	implements SingleCompletionHandler
{
	protected readonly providerName: string
	protected readonly baseURL: string
	protected readonly defaultTemperature: number
	protected readonly defaultProviderModelId: ModelName
	protected readonly providerModels: Record<ModelName, ModelInfo>

	protected readonly options: ApiHandlerOptions

	protected client: OpenAI

	constructor({
		providerName,
		baseURL,
		defaultProviderModelId,
		providerModels,
		defaultTemperature,
		...options
	}: BaseOpenAiCompatibleProviderOptions<ModelName>) {
		super()

		this.providerName = providerName
		this.baseURL = baseURL
		this.defaultProviderModelId = defaultProviderModelId
		this.providerModels = providerModels
		this.defaultTemperature = defaultTemperature ?? 0

		this.options = options

		if (!this.options.apiKey) {
			throw new Error("API key is required")
		}

		this.client = new OpenAI({
			baseURL,
			apiKey: this.options.apiKey,
			defaultHeaders: DEFAULT_HEADERS,
		})
	}

	protected createStream(
		systemPrompt: string,
		messages: Anthropic.Messages.MessageParam[],
		metadata?: ApiHandlerCreateMessageMetadata,
		requestOptions?: OpenAI.RequestOptions,
	) {
		const { id: model, info } = this.getModel()

		// Centralized cap: clamp to 20% of the context window (unless provider-specific exceptions apply)
		const max_tokens =
			getModelMaxOutputTokens({
				modelId: model,
				model: info,
				settings: this.options,
				format: "openai",
			}) ?? undefined

		const temperature = this.options.modelTemperature ?? this.defaultTemperature

		const params: OpenAI.Chat.Completions.ChatCompletionCreateParamsStreaming = {
			model,
			max_tokens,
			temperature,
			messages: [{ role: "system", content: systemPrompt }, ...convertToOpenAiMessages(messages)],
			stream: true,
			stream_options: { include_usage: true },
			...(metadata?.tools && { tools: this.convertToolsForOpenAI(metadata.tools) }),
			...(metadata?.tool_choice && { tool_choice: metadata.tool_choice }),
		}

		// Add thinking parameter if reasoning is enabled and model supports it
		if (this.options.enableReasoningEffort && info.supportsReasoningBinary) {
			;(params as any).thinking = { type: "enabled" }
		}

		try {
			return this.client.chat.completions.create(params, requestOptions)
		} catch (error) {
			throw handleOpenAIError(error, this.providerName)
		}
	}

	override async *createMessage(
		systemPrompt: string,
		messages: Anthropic.Messages.MessageParam[],
		metadata?: ApiHandlerCreateMessageMetadata,
	): ApiStream {
		const stream = await this.createStream(systemPrompt, messages, metadata)

		const matcher = new XmlMatcher(
			"think",
			(chunk) =>
				({
					type: chunk.matched ? "reasoning" : "text",
					text: chunk.data,
				}) as const,
		)

		const toolCallAccumulator = new Map<number, { id: string; name: string; arguments: string }>()

		let lastUsage: OpenAI.CompletionUsage | undefined

		for await (const chunk of stream) {
			// Check for provider-specific error responses (e.g., MiniMax base_resp)
			const chunkAny = chunk as any
			if (chunkAny.base_resp?.status_code && chunkAny.base_resp.status_code !== 0) {
				throw new Error(
					`${this.providerName} API Error (${chunkAny.base_resp.status_code}): ${chunkAny.base_resp.status_msg || "Unknown error"}`,
				)
			}

			const delta = chunk.choices?.[0]?.delta
			const finishReason = chunk.choices?.[0]?.finish_reason

			if (delta?.content) {
				for (const processedChunk of matcher.update(delta.content)) {
					yield processedChunk
				}
			}

			if (delta) {
				for (const key of ["reasoning_content", "reasoning"] as const) {
					if (key in delta) {
						const reasoning_content = ((delta as any)[key] as string | undefined) || ""
						if (reasoning_content?.trim()) {
							yield { type: "reasoning", text: reasoning_content }
						}
						break
					}
				}
			}

			if (delta?.tool_calls) {
				for (const toolCall of delta.tool_calls) {
					const index = toolCall.index
					const existing = toolCallAccumulator.get(index)

					if (existing) {
						if (toolCall.function?.arguments) {
							existing.arguments += toolCall.function.arguments
						}
					} else {
						toolCallAccumulator.set(index, {
							id: toolCall.id || "",
							name: toolCall.function?.name || "",
							arguments: toolCall.function?.arguments || "",
						})
					}
				}
			}

			if (finishReason === "tool_calls") {
				for (const toolCall of toolCallAccumulator.values()) {
					yield {
						type: "tool_call",
						id: toolCall.id,
						name: toolCall.name,
						arguments: toolCall.arguments,
					}
				}
				toolCallAccumulator.clear()
			}

			if (chunk.usage) {
				lastUsage = chunk.usage
<<<<<<< HEAD
=======
			}
		}

		// Fallback: If stream ends with accumulated tool calls that weren't yielded
		// (e.g., finish_reason was 'stop' or 'length' instead of 'tool_calls')
		if (toolCallAccumulator.size > 0) {
			for (const toolCall of toolCallAccumulator.values()) {
				yield {
					type: "tool_call",
					id: toolCall.id,
					name: toolCall.name,
					arguments: toolCall.arguments,
				}
>>>>>>> 8472bbb4
			}
			toolCallAccumulator.clear()
		}

		if (lastUsage) {
			yield this.processUsageMetrics(lastUsage, this.getModel().info)
		}

		if (lastUsage) {
			yield this.processUsageMetrics(lastUsage, this.getModel().info)
		}

		// Process any remaining content
		for (const processedChunk of matcher.final()) {
			yield processedChunk
		}
	}

	protected processUsageMetrics(usage: any, modelInfo?: any): ApiStreamUsageChunk {
		const inputTokens = usage?.prompt_tokens || 0
		const outputTokens = usage?.completion_tokens || 0
		const cacheWriteTokens = usage?.prompt_tokens_details?.cache_write_tokens || 0
		const cacheReadTokens = usage?.prompt_tokens_details?.cached_tokens || 0

		const { totalCost } = modelInfo
			? calculateApiCostOpenAI(modelInfo, inputTokens, outputTokens, cacheWriteTokens, cacheReadTokens)
			: { totalCost: 0 }

		return {
			type: "usage",
			inputTokens,
			outputTokens,
			cacheWriteTokens: cacheWriteTokens || undefined,
			cacheReadTokens: cacheReadTokens || undefined,
			totalCost,
		}
	}

	async completePrompt(prompt: string): Promise<string> {
		const { id: modelId, info: modelInfo } = this.getModel()

		const params: OpenAI.Chat.Completions.ChatCompletionCreateParams = {
			model: modelId,
			messages: [{ role: "user", content: prompt }],
		}

		// Add thinking parameter if reasoning is enabled and model supports it
		if (this.options.enableReasoningEffort && modelInfo.supportsReasoningBinary) {
			;(params as any).thinking = { type: "enabled" }
		}

		try {
			const response = await this.client.chat.completions.create(params)

			// Check for provider-specific error responses (e.g., MiniMax base_resp)
			const responseAny = response as any
			if (responseAny.base_resp?.status_code && responseAny.base_resp.status_code !== 0) {
				throw new Error(
					`${this.providerName} API Error (${responseAny.base_resp.status_code}): ${responseAny.base_resp.status_msg || "Unknown error"}`,
				)
			}

			return response.choices?.[0]?.message.content || ""
		} catch (error) {
			throw handleOpenAIError(error, this.providerName)
		}
	}

	override getModel() {
		const id =
			this.options.apiModelId && this.options.apiModelId in this.providerModels
				? (this.options.apiModelId as ModelName)
				: this.defaultProviderModelId

		return { id, info: this.providerModels[id] }
	}
}<|MERGE_RESOLUTION|>--- conflicted
+++ resolved
@@ -190,8 +190,6 @@
 
 			if (chunk.usage) {
 				lastUsage = chunk.usage
-<<<<<<< HEAD
-=======
 			}
 		}
 
@@ -205,13 +203,8 @@
 					name: toolCall.name,
 					arguments: toolCall.arguments,
 				}
->>>>>>> 8472bbb4
 			}
 			toolCallAccumulator.clear()
-		}
-
-		if (lastUsage) {
-			yield this.processUsageMetrics(lastUsage, this.getModel().info)
 		}
 
 		if (lastUsage) {
