// npx vitest core/webview/__tests__/ClineProvider.spec.ts

import Anthropic from "@anthropic-ai/sdk"
import * as vscode from "vscode"
import axios from "axios"

import { type ProviderSettingsEntry, type ClineMessage, ORGANIZATION_ALLOW_ALL } from "@roo-code/types"
import { TelemetryService } from "@roo-code/telemetry"

import { ExtensionMessage, ExtensionState } from "../../../shared/ExtensionMessage"
import { defaultModeSlug } from "../../../shared/modes"
import { experimentDefault } from "../../../shared/experiments"
import { setTtsEnabled } from "../../../utils/tts"
import { ContextProxy } from "../../config/ContextProxy"
import { Task, TaskOptions } from "../../task/Task"
import { safeWriteJson } from "../../../utils/safeWriteJson"

import { ClineProvider } from "../ClineProvider"

// Mock setup must come before imports.
vi.mock("../../prompts/sections/custom-instructions")

vi.mock("p-wait-for", () => ({
	__esModule: true,
	default: vi.fn().mockResolvedValue(undefined),
}))

vi.mock("fs/promises", () => ({
	mkdir: vi.fn().mockResolvedValue(undefined),
	writeFile: vi.fn().mockResolvedValue(undefined),
	readFile: vi.fn().mockResolvedValue(""),
	unlink: vi.fn().mockResolvedValue(undefined),
	rmdir: vi.fn().mockResolvedValue(undefined),
}))

vi.mock("axios", () => ({
	default: {
		get: vi.fn().mockResolvedValue({ data: { data: [] } }),
		post: vi.fn(),
	},
	get: vi.fn().mockResolvedValue({ data: { data: [] } }),
	post: vi.fn(),
}))

vi.mock("../../../utils/safeWriteJson")

vi.mock("../../../utils/storage", () => ({
	getSettingsDirectoryPath: vi.fn().mockResolvedValue("/test/settings/path"),
	getTaskDirectoryPath: vi.fn().mockResolvedValue("/test/task/path"),
	getGlobalStoragePath: vi.fn().mockResolvedValue("/test/storage/path"),
}))

vi.mock("@modelcontextprotocol/sdk/types.js", () => ({
	CallToolResultSchema: {},
	ListResourcesResultSchema: {},
	ListResourceTemplatesResultSchema: {},
	ListToolsResultSchema: {},
	ReadResourceResultSchema: {},
	ErrorCode: {
		InvalidRequest: "InvalidRequest",
		MethodNotFound: "MethodNotFound",
		InternalError: "InternalError",
	},
	McpError: class McpError extends Error {
		code: string
		constructor(code: string, message: string) {
			super(message)
			this.code = code
			this.name = "McpError"
		}
	},
}))

vi.mock("../../../services/browser/BrowserSession", () => ({
	BrowserSession: vi.fn().mockImplementation(() => ({
		testConnection: vi.fn().mockImplementation(async (url) => {
			if (url === "http://localhost:9222") {
				return {
					success: true,
					message: "Successfully connected to Chrome",
					endpoint: "ws://localhost:9222/devtools/browser/123",
				}
			} else {
				return {
					success: false,
					message: "Failed to connect to Chrome",
					endpoint: undefined,
				}
			}
		}),
	})),
}))

vi.mock("../../../services/browser/browserDiscovery", () => ({
	discoverChromeHostUrl: vi.fn().mockResolvedValue("http://localhost:9222"),
	tryChromeHostUrl: vi.fn().mockImplementation(async (url) => {
		return url === "http://localhost:9222"
	}),
	testBrowserConnection: vi.fn(),
}))

// Remove duplicate mock - it's already defined below.

const mockAddCustomInstructions = vi.fn().mockResolvedValue("Combined instructions")

;(vi.mocked(await import("../../prompts/sections/custom-instructions")) as any).addCustomInstructions =
	mockAddCustomInstructions

vi.mock("delay", () => {
	const delayFn = (_ms: number) => Promise.resolve()
	delayFn.createDelay = () => delayFn
	delayFn.reject = () => Promise.reject(new Error("Delay rejected"))
	delayFn.range = () => Promise.resolve()
	return { default: delayFn }
})

// MCP-related modules are mocked once above (lines 87-109).

vi.mock("@modelcontextprotocol/sdk/client/index.js", () => ({
	Client: vi.fn().mockImplementation(() => ({
		connect: vi.fn().mockResolvedValue(undefined),
		close: vi.fn().mockResolvedValue(undefined),
		listTools: vi.fn().mockResolvedValue({ tools: [] }),
		callTool: vi.fn().mockResolvedValue({ content: [] }),
	})),
}))

vi.mock("@modelcontextprotocol/sdk/client/stdio.js", () => ({
	StdioClientTransport: vi.fn().mockImplementation(() => ({
		connect: vi.fn().mockResolvedValue(undefined),
		close: vi.fn().mockResolvedValue(undefined),
	})),
}))

vi.mock("vscode", () => ({
	ExtensionContext: vi.fn(),
	OutputChannel: vi.fn(),
	WebviewView: vi.fn(),
	Uri: {
		joinPath: vi.fn(),
		file: vi.fn(),
	},
	CodeActionKind: {
		QuickFix: { value: "quickfix" },
		RefactorRewrite: { value: "refactor.rewrite" },
	},
	commands: {
		executeCommand: vi.fn().mockResolvedValue(undefined),
	},
	window: {
		showInformationMessage: vi.fn(),
		showWarningMessage: vi.fn(),
		showErrorMessage: vi.fn(),
		onDidChangeActiveTextEditor: vi.fn(() => ({ dispose: vi.fn() })),
	},
	workspace: {
		getConfiguration: vi.fn().mockReturnValue({
			get: vi.fn().mockReturnValue([]),
			update: vi.fn(),
		}),
		onDidChangeConfiguration: vi.fn().mockImplementation(() => ({
			dispose: vi.fn(),
		})),
		onDidSaveTextDocument: vi.fn(() => ({ dispose: vi.fn() })),
		onDidChangeTextDocument: vi.fn(() => ({ dispose: vi.fn() })),
		onDidOpenTextDocument: vi.fn(() => ({ dispose: vi.fn() })),
		onDidCloseTextDocument: vi.fn(() => ({ dispose: vi.fn() })),
	},
	env: {
		uriScheme: "vscode",
		language: "en",
		appName: "Visual Studio Code",
	},
	ExtensionMode: {
		Production: 1,
		Development: 2,
		Test: 3,
	},
	version: "1.85.0",
}))

vi.mock("../../../utils/tts", () => ({
	setTtsEnabled: vi.fn(),
	setTtsSpeed: vi.fn(),
}))

vi.mock("../../../api", () => ({
	buildApiHandler: vi.fn(),
}))

vi.mock("../../prompts/system", () => ({
	SYSTEM_PROMPT: vi.fn().mockImplementation(async () => "mocked system prompt"),
	codeMode: "code",
}))

vi.mock("../../../integrations/workspace/WorkspaceTracker", () => {
	return {
		default: vi.fn().mockImplementation(() => ({
			initializeFilePaths: vi.fn(),
			dispose: vi.fn(),
		})),
	}
})

vi.mock("../../task/Task", () => ({
	Task: vi
		.fn()
		.mockImplementation(
			(_provider, _apiConfiguration, _customInstructions, _diffEnabled, _fuzzyMatchThreshold, _task, taskId) => ({
				api: undefined,
				abortTask: vi.fn(),
				handleWebviewAskResponse: vi.fn(),
				clineMessages: [],
				apiConversationHistory: [],
				overwriteClineMessages: vi.fn(),
				overwriteApiConversationHistory: vi.fn(),
				getTaskNumber: vi.fn().mockReturnValue(0),
				setTaskNumber: vi.fn(),
				setParentTask: vi.fn(),
				setRootTask: vi.fn(),
				taskId: taskId || "test-task-id",
				emit: vi.fn(),
			}),
		),
}))

vi.mock("../../../integrations/misc/extract-text", () => ({
	extractTextFromFile: vi.fn().mockImplementation(async (_filePath: string) => {
		const content = "const x = 1;\nconst y = 2;\nconst z = 3;"
		const lines = content.split("\n")
		return lines.map((line, index) => `${index + 1} | ${line}`).join("\n")
	}),
}))

vi.mock("../../../api/providers/fetchers/modelCache", () => ({
	getModels: vi.fn().mockResolvedValue({}),
	flushModels: vi.fn(),
}))

vi.mock("../../../shared/modes", () => ({
	modes: [
		{
			slug: "code",
			name: "Code Mode",
			roleDefinition: "You are a code assistant",
			groups: ["read", "edit", "browser"],
		},
		{
			slug: "architect",
			name: "Architect Mode",
			roleDefinition: "You are an architect",
			groups: ["read", "edit"],
		},
		{
			slug: "ask",
			name: "Ask Mode",
			roleDefinition: "You are a helpful assistant",
			groups: ["read"],
		},
	],
	getModeBySlug: vi.fn().mockReturnValue({
		slug: "code",
		name: "Code Mode",
		roleDefinition: "You are a code assistant",
		groups: ["read", "edit", "browser"],
	}),
	getGroupName: vi.fn().mockImplementation((group: string) => {
		// Return appropriate group names for different tool groups
		switch (group) {
			case "read":
				return "Read Tools"
			case "edit":
				return "Edit Tools"
			case "browser":
				return "Browser Tools"
			case "mcp":
				return "MCP Tools"
			default:
				return "General Tools"
		}
	}),
	defaultModeSlug: "code",
}))

vi.mock("../../prompts/system", () => ({
	SYSTEM_PROMPT: vi.fn().mockResolvedValue("mocked system prompt"),
	codeMode: "code",
}))

vi.mock("../../../api", () => ({
	buildApiHandler: vi.fn().mockReturnValue({
		getModel: vi.fn().mockReturnValue({
			id: "claude-3-sonnet",
			info: { supportsComputerUse: false },
		}),
	}),
}))

vi.mock("../../../integrations/misc/extract-text", () => ({
	extractTextFromFile: vi.fn().mockImplementation(async (_filePath: string) => {
		const content = "const x = 1;\nconst y = 2;\nconst z = 3;"
		const lines = content.split("\n")
		return lines.map((line, index) => `${index + 1} | ${line}`).join("\n")
	}),
}))

vi.mock("../../../api/providers/fetchers/modelCache", () => ({
	getModels: vi.fn().mockResolvedValue({}),
	flushModels: vi.fn(),
}))

vi.mock("../diff/strategies/multi-search-replace", () => ({
	MultiSearchReplaceDiffStrategy: vi.fn().mockImplementation(() => ({
		getToolDescription: () => "test",
		getName: () => "test-strategy",
		applyDiff: vi.fn(),
	})),
}))

vi.mock("@roo-code/cloud", () => ({
	CloudService: {
		hasInstance: vi.fn().mockReturnValue(true),
		get instance() {
			return {
				isAuthenticated: vi.fn().mockReturnValue(false),
			}
		},
	},
	BridgeOrchestrator: {
		isEnabled: vi.fn().mockReturnValue(false),
	},
	getRooCodeApiUrl: vi.fn().mockReturnValue("https://app.roocode.com"),
}))

afterAll(() => {
	vi.restoreAllMocks()
})

describe("ClineProvider", () => {
	let defaultTaskOptions: TaskOptions

	let provider: ClineProvider
	let mockContext: vscode.ExtensionContext
	let mockOutputChannel: vscode.OutputChannel
	let mockWebviewView: vscode.WebviewView
	let mockPostMessage: any
	let updateGlobalStateSpy: any

	beforeEach(() => {
		vi.clearAllMocks()

		if (!TelemetryService.hasInstance()) {
			TelemetryService.createInstance([])
		}

		const globalState: Record<string, string | undefined> = {
			mode: "architect",
			currentApiConfigName: "current-config",
		}

		const secrets: Record<string, string | undefined> = {}

		mockContext = {
			extensionPath: "/test/path",
			extensionUri: {} as vscode.Uri,
			globalState: {
				get: vi.fn().mockImplementation((key: string) => globalState[key]),
				update: vi
					.fn()
					.mockImplementation((key: string, value: string | undefined) => (globalState[key] = value)),
				keys: vi.fn().mockImplementation(() => Object.keys(globalState)),
			},
			secrets: {
				get: vi.fn().mockImplementation((key: string) => secrets[key]),
				store: vi.fn().mockImplementation((key: string, value: string | undefined) => (secrets[key] = value)),
				delete: vi.fn().mockImplementation((key: string) => delete secrets[key]),
			},
			subscriptions: [],
			extension: {
				packageJSON: { version: "1.0.0" },
			},
			globalStorageUri: {
				fsPath: "/test/storage/path",
			},
		} as unknown as vscode.ExtensionContext

		// Mock CustomModesManager
		const mockCustomModesManager = {
			updateCustomMode: vi.fn().mockResolvedValue(undefined),
			getCustomModes: vi.fn().mockResolvedValue([]),
			dispose: vi.fn(),
		}

		// Mock output channel
		mockOutputChannel = {
			appendLine: vi.fn(),
			clear: vi.fn(),
			dispose: vi.fn(),
		} as unknown as vscode.OutputChannel

		// Mock webview
		mockPostMessage = vi.fn()

		mockWebviewView = {
			webview: {
				postMessage: mockPostMessage,
				html: "",
				options: {},
				onDidReceiveMessage: vi.fn(),
				asWebviewUri: vi.fn(),
				cspSource: "vscode-webview://test-csp-source",
			},
			visible: true,
			onDidDispose: vi.fn().mockImplementation((callback) => {
				callback()
				return { dispose: vi.fn() }
			}),
			onDidChangeVisibility: vi.fn().mockImplementation(() => ({ dispose: vi.fn() })),
		} as unknown as vscode.WebviewView

		provider = new ClineProvider(mockContext, mockOutputChannel, "sidebar", new ContextProxy(mockContext))

		defaultTaskOptions = {
			provider,
			apiConfiguration: {
				apiProvider: "openrouter",
			},
		}

		// @ts-ignore - Access private property for testing
		updateGlobalStateSpy = vi.spyOn(provider.contextProxy, "setValue")

		// @ts-ignore - Accessing private property for testing.
		provider.customModesManager = mockCustomModesManager

		// Mock getMcpHub method for generateSystemPrompt
		provider.getMcpHub = vi.fn().mockReturnValue({
			listTools: vi.fn().mockResolvedValue([]),
			callTool: vi.fn().mockResolvedValue({ content: [] }),
			listResources: vi.fn().mockResolvedValue([]),
			readResource: vi.fn().mockResolvedValue({ contents: [] }),
			getAllServers: vi.fn().mockReturnValue([]),
		})
	})

	test("constructor initializes correctly", () => {
		expect(provider).toBeInstanceOf(ClineProvider)
		// Since getVisibleInstance returns the last instance where view.visible is true
		// @ts-ignore - accessing private property for testing
		provider.view = mockWebviewView
		expect(ClineProvider.getVisibleInstance()).toBe(provider)
	})

	test("resolveWebviewView sets up webview correctly", async () => {
		await provider.resolveWebviewView(mockWebviewView)

		expect(mockWebviewView.webview.options).toEqual({
			enableScripts: true,
			localResourceRoots: [mockContext.extensionUri],
		})

		expect(mockWebviewView.webview.html).toContain("<!DOCTYPE html>")
	})

	test("resolveWebviewView sets up webview correctly in development mode even if local server is not running", async () => {
		provider = new ClineProvider(
			{ ...mockContext, extensionMode: vscode.ExtensionMode.Development },
			mockOutputChannel,
			"sidebar",
			new ContextProxy(mockContext),
		)
		;(axios.get as any).mockRejectedValueOnce(new Error("Network error"))

		await provider.resolveWebviewView(mockWebviewView)

		expect(mockWebviewView.webview.options).toEqual({
			enableScripts: true,
			localResourceRoots: [mockContext.extensionUri],
		})

		expect(mockWebviewView.webview.html).toContain("<!DOCTYPE html>")

		// Verify Content Security Policy contains the necessary PostHog domains
		expect(mockWebviewView.webview.html).toContain(
			"connect-src vscode-webview://test-csp-source https://openrouter.ai https://api.requesty.ai https://us.i.posthog.com https://us-assets.i.posthog.com",
		)

		// Extract the script-src directive section and verify required security elements
		const html = mockWebviewView.webview.html
		const scriptSrcMatch = html.match(/script-src[^;]*;/)
		expect(scriptSrcMatch).not.toBeNull()
		expect(scriptSrcMatch![0]).toContain("'nonce-")
		// Verify wasm-unsafe-eval is present for Shiki syntax highlighting
		expect(scriptSrcMatch![0]).toContain("'wasm-unsafe-eval'")
	})

	test("postMessageToWebview sends message to webview", async () => {
		await provider.resolveWebviewView(mockWebviewView)

		const mockState: ExtensionState = {
			version: "1.0.0",
			clineMessages: [],
			taskHistory: [],
			shouldShowAnnouncement: false,
			apiConfiguration: {
				apiProvider: "openrouter",
			},
			customInstructions: undefined,
			alwaysAllowReadOnly: false,
			alwaysAllowReadOnlyOutsideWorkspace: false,
			alwaysAllowWrite: false,
			codebaseIndexConfig: {
				codebaseIndexEnabled: true,
				codebaseIndexQdrantUrl: "",
				codebaseIndexEmbedderProvider: "openai",
				codebaseIndexEmbedderBaseUrl: "",
				codebaseIndexEmbedderModelId: "",
			},
			alwaysAllowWriteOutsideWorkspace: false,
			alwaysAllowExecute: false,
			alwaysAllowBrowser: false,
			alwaysAllowMcp: false,
			uriScheme: "vscode",
			soundEnabled: false,
			ttsEnabled: false,
			diffEnabled: false,
			enableCheckpoints: false,
			writeDelayMs: 1000,
			browserViewportSize: "900x600",
			fuzzyMatchThreshold: 1.0,
			mcpEnabled: true,
			enableMcpServerCreation: false,
			requestDelaySeconds: 5,
			mode: defaultModeSlug,
			customModes: [],
			experiments: experimentDefault,
			maxOpenTabsContext: 20,
			maxWorkspaceFiles: 200,
			browserToolEnabled: true,
			telemetrySetting: "unset",
			showRooIgnoredFiles: false,
			renderContext: "sidebar",
			maxReadFileLine: 500,
			maxImageFileSize: 5,
			maxTotalImageSize: 20,
			cloudUserInfo: null,
			organizationAllowList: ORGANIZATION_ALLOW_ALL,
			autoCondenseContext: true,
			autoCondenseContextPercent: 100,
			cloudIsAuthenticated: false,
			sharingEnabled: false,
			profileThresholds: {},
			hasOpenedModeSelector: false,
			diagnosticsEnabled: true,
			openRouterImageApiKey: undefined,
			openRouterImageGenerationSelectedModel: undefined,
			remoteControlEnabled: false,
			taskSyncEnabled: false,
			featureRoomoteControlEnabled: false,
		}

		const message: ExtensionMessage = {
			type: "state",
			state: mockState,
		}
		await provider.postMessageToWebview(message)

		expect(mockPostMessage).toHaveBeenCalledWith(message)
	})

	test("handles webviewDidLaunch message", async () => {
		await provider.resolveWebviewView(mockWebviewView)

		// Get the message handler from onDidReceiveMessage
		const messageHandler = (mockWebviewView.webview.onDidReceiveMessage as any).mock.calls[0][0]

		// Simulate webviewDidLaunch message
		await messageHandler({ type: "webviewDidLaunch" })

		// Should post state and theme to webview
		expect(mockPostMessage).toHaveBeenCalled()
	})

	test("clearTask aborts current task", async () => {
		// Setup Cline instance with auto-mock from the top of the file
		const mockCline = new Task(defaultTaskOptions) // Create a new mocked instance

		// add the mock object to the stack
		await provider.addClineToStack(mockCline)

		// get the stack size before the abort call
		const stackSizeBeforeAbort = provider.getTaskStackSize()

		// call the removeClineFromStack method so it will call the current cline abort and remove it from the stack
		await provider.removeClineFromStack()

		// get the stack size after the abort call
		const stackSizeAfterAbort = provider.getTaskStackSize()

		// check if the abort method was called
		expect(mockCline.abortTask).toHaveBeenCalled()

		// check if the stack size was decreased
		expect(stackSizeBeforeAbort - stackSizeAfterAbort).toBe(1)
	})

	describe("clearTask message handler", () => {
		beforeEach(async () => {
			await provider.resolveWebviewView(mockWebviewView)
		})

		test("calls clearTask when there is no parent task", async () => {
			// Setup a single task without parent
			const mockCline = new Task(defaultTaskOptions)
			// No need to set parentTask - it's undefined by default

			// Mock the provider methods
			const clearTaskSpy = vi.spyOn(provider, "clearTask").mockResolvedValue(undefined)
			const finishSubTaskSpy = vi.spyOn(provider, "finishSubTask").mockResolvedValue(undefined)
			const postStateToWebviewSpy = vi.spyOn(provider, "postStateToWebview").mockResolvedValue(undefined)

			// Add task to stack
			await provider.addClineToStack(mockCline)

			// Get the message handler
			const messageHandler = (mockWebviewView.webview.onDidReceiveMessage as any).mock.calls[0][0]

			// Trigger clearTask message
			await messageHandler({ type: "clearTask" })

			// Verify clearTask was called (not finishSubTask)
			expect(clearTaskSpy).toHaveBeenCalled()
			expect(finishSubTaskSpy).not.toHaveBeenCalled()
			expect(postStateToWebviewSpy).toHaveBeenCalled()
		})

		test("calls finishSubTask when there is a parent task", async () => {
			// Setup parent and child tasks
			const parentTask = new Task(defaultTaskOptions)
			const childTask = new Task(defaultTaskOptions)

			// Set up parent-child relationship by setting the parentTask property
			// The mock allows us to set properties directly
			;(childTask as any).parentTask = parentTask
			;(childTask as any).rootTask = parentTask

			// Mock the provider methods
			const clearTaskSpy = vi.spyOn(provider, "clearTask").mockResolvedValue(undefined)
			const finishSubTaskSpy = vi.spyOn(provider, "finishSubTask").mockResolvedValue(undefined)
			const postStateToWebviewSpy = vi.spyOn(provider, "postStateToWebview").mockResolvedValue(undefined)

			// Add both tasks to stack (parent first, then child)
			await provider.addClineToStack(parentTask)
			await provider.addClineToStack(childTask)

			// Get the message handler
			const messageHandler = (mockWebviewView.webview.onDidReceiveMessage as any).mock.calls[0][0]

			// Trigger clearTask message
			await messageHandler({ type: "clearTask" })

			// Verify finishSubTask was called (not clearTask)
			expect(finishSubTaskSpy).toHaveBeenCalledWith(expect.stringContaining("canceled"))
			expect(clearTaskSpy).not.toHaveBeenCalled()
			expect(postStateToWebviewSpy).toHaveBeenCalled()
		})

		test("handles case when no current task exists", async () => {
			// Don't add any tasks to the stack

			// Mock the provider methods
			const clearTaskSpy = vi.spyOn(provider, "clearTask").mockResolvedValue(undefined)
			const finishSubTaskSpy = vi.spyOn(provider, "finishSubTask").mockResolvedValue(undefined)
			const postStateToWebviewSpy = vi.spyOn(provider, "postStateToWebview").mockResolvedValue(undefined)

			// Get the message handler
			const messageHandler = (mockWebviewView.webview.onDidReceiveMessage as any).mock.calls[0][0]

			// Trigger clearTask message
			await messageHandler({ type: "clearTask" })

			// When there's no current task, clearTask is still called (it handles the no-task case internally)
			expect(clearTaskSpy).toHaveBeenCalled()
			expect(finishSubTaskSpy).not.toHaveBeenCalled()
			// State should still be posted
			expect(postStateToWebviewSpy).toHaveBeenCalled()
		})

		test("correctly identifies subtask scenario for issue #4602", async () => {
			// This test specifically validates the fix for issue #4602
			// where canceling during API retry was incorrectly treating a single task as a subtask

			const mockCline = new Task(defaultTaskOptions)
			// No parent task by default - no need to explicitly set

			// Mock the provider methods
			const clearTaskSpy = vi.spyOn(provider, "clearTask").mockResolvedValue(undefined)
			const finishSubTaskSpy = vi.spyOn(provider, "finishSubTask").mockResolvedValue(undefined)

			// Add only one task to stack
			await provider.addClineToStack(mockCline)

			// Verify stack size is 1
			expect(provider.getTaskStackSize()).toBe(1)

			// Get the message handler
			const messageHandler = (mockWebviewView.webview.onDidReceiveMessage as any).mock.calls[0][0]

			// Trigger clearTask message (simulating cancel during API retry)
			await messageHandler({ type: "clearTask" })

			// The fix ensures clearTask is called, not finishSubTask
			expect(clearTaskSpy).toHaveBeenCalled()
			expect(finishSubTaskSpy).not.toHaveBeenCalled()
		})
	})

	test("addClineToStack adds multiple Cline instances to the stack", async () => {
		// Setup Cline instance with auto-mock from the top of the file
		const mockCline1 = new Task(defaultTaskOptions) // Create a new mocked instance
		const mockCline2 = new Task(defaultTaskOptions) // Create a new mocked instance
		Object.defineProperty(mockCline1, "taskId", { value: "test-task-id-1", writable: true })
		Object.defineProperty(mockCline2, "taskId", { value: "test-task-id-2", writable: true })

		// add Cline instances to the stack
		await provider.addClineToStack(mockCline1)
		await provider.addClineToStack(mockCline2)

		// verify cline instances were added to the stack
		expect(provider.getTaskStackSize()).toBe(2)

		// verify current cline instance is the last one added
		expect(provider.getCurrentTask()).toBe(mockCline2)
	})

	test("getState returns correct initial state", async () => {
		const state = await provider.getState()

		expect(state).toHaveProperty("apiConfiguration")
		expect(state.apiConfiguration).toHaveProperty("apiProvider")
		expect(state).toHaveProperty("customInstructions")
		expect(state).toHaveProperty("alwaysAllowReadOnly")
		expect(state).toHaveProperty("alwaysAllowWrite")
		expect(state).toHaveProperty("alwaysAllowExecute")
		expect(state).toHaveProperty("alwaysAllowBrowser")
		expect(state).toHaveProperty("taskHistory")
		expect(state).toHaveProperty("soundEnabled")
		expect(state).toHaveProperty("ttsEnabled")
		expect(state).toHaveProperty("diffEnabled")
		expect(state).toHaveProperty("writeDelayMs")
	})

	test("language is set to VSCode language", async () => {
		// Mock VSCode language as Spanish
		;(vscode.env as any).language = "pt-BR"

		const state = await provider.getState()
		expect(state.language).toBe("pt-BR")
	})

	test("diffEnabled defaults to true when not set", async () => {
		// Mock globalState.get to return undefined for diffEnabled
		;(mockContext.globalState.get as any).mockReturnValue(undefined)

		const state = await provider.getState()

		expect(state.diffEnabled).toBe(true)
	})

	test("writeDelayMs defaults to 1000ms", async () => {
		// Mock globalState.get to return undefined for writeDelayMs
		;(mockContext.globalState.get as any).mockImplementation((key: string) =>
			key === "writeDelayMs" ? undefined : null,
		)

		const state = await provider.getState()
		expect(state.writeDelayMs).toBe(1000)
	})

	test("handles writeDelayMs message", async () => {
		await provider.resolveWebviewView(mockWebviewView)
		const messageHandler = (mockWebviewView.webview.onDidReceiveMessage as any).mock.calls[0][0]

		await messageHandler({ type: "writeDelayMs", value: 2000 })

		expect(updateGlobalStateSpy).toHaveBeenCalledWith("writeDelayMs", 2000)
		expect(mockContext.globalState.update).toHaveBeenCalledWith("writeDelayMs", 2000)
		expect(mockPostMessage).toHaveBeenCalled()
	})

	test("updates sound utility when sound setting changes", async () => {
		await provider.resolveWebviewView(mockWebviewView)

		// Get the message handler from onDidReceiveMessage
		const messageHandler = (mockWebviewView.webview.onDidReceiveMessage as any).mock.calls[0][0]

		// Simulate setting sound to enabled
		await messageHandler({ type: "soundEnabled", bool: true })
		expect(updateGlobalStateSpy).toHaveBeenCalledWith("soundEnabled", true)
		expect(mockContext.globalState.update).toHaveBeenCalledWith("soundEnabled", true)
		expect(mockPostMessage).toHaveBeenCalled()

		// Simulate setting sound to disabled
		await messageHandler({ type: "soundEnabled", bool: false })
		expect(mockContext.globalState.update).toHaveBeenCalledWith("soundEnabled", false)
		expect(mockPostMessage).toHaveBeenCalled()

		// Simulate setting tts to enabled
		await messageHandler({ type: "ttsEnabled", bool: true })
		expect(setTtsEnabled).toHaveBeenCalledWith(true)
		expect(mockContext.globalState.update).toHaveBeenCalledWith("ttsEnabled", true)
		expect(mockPostMessage).toHaveBeenCalled()

		// Simulate setting tts to disabled
		await messageHandler({ type: "ttsEnabled", bool: false })
		expect(setTtsEnabled).toHaveBeenCalledWith(false)
		expect(mockContext.globalState.update).toHaveBeenCalledWith("ttsEnabled", false)
		expect(mockPostMessage).toHaveBeenCalled()
	})

	test("requestDelaySeconds defaults to 10 seconds", async () => {
		// Mock globalState.get to return undefined for requestDelaySeconds
		;(mockContext.globalState.get as any).mockImplementation((key: string) => {
			if (key === "requestDelaySeconds") {
				return undefined
			}
			return null
		})

		const state = await provider.getState()
		expect(state.requestDelaySeconds).toBe(10)
	})

	test("alwaysApproveResubmit defaults to false", async () => {
		// Mock globalState.get to return undefined for alwaysApproveResubmit
		;(mockContext.globalState.get as any).mockReturnValue(undefined)

		const state = await provider.getState()
		expect(state.alwaysApproveResubmit).toBe(false)
	})

	test("autoCondenseContext defaults to true", async () => {
		// Mock globalState.get to return undefined for autoCondenseContext
		;(mockContext.globalState.get as any).mockImplementation((key: string) =>
			key === "autoCondenseContext" ? undefined : null,
		)
		const state = await provider.getState()
		expect(state.autoCondenseContext).toBe(true)
	})

	test("handles autoCondenseContext message", async () => {
		await provider.resolveWebviewView(mockWebviewView)
		const messageHandler = (mockWebviewView.webview.onDidReceiveMessage as any).mock.calls[0][0]
		await messageHandler({ type: "autoCondenseContext", bool: false })
		expect(updateGlobalStateSpy).toHaveBeenCalledWith("autoCondenseContext", false)
		expect(mockContext.globalState.update).toHaveBeenCalledWith("autoCondenseContext", false)
		expect(mockPostMessage).toHaveBeenCalled()
	})

	test("autoCondenseContextPercent defaults to 100", async () => {
		// Mock globalState.get to return undefined for autoCondenseContextPercent
		;(mockContext.globalState.get as any).mockImplementation((key: string) =>
			key === "autoCondenseContextPercent" ? undefined : null,
		)

		const state = await provider.getState()
		expect(state.autoCondenseContextPercent).toBe(100)
	})

	test("handles autoCondenseContextPercent message", async () => {
		await provider.resolveWebviewView(mockWebviewView)
		const messageHandler = (mockWebviewView.webview.onDidReceiveMessage as any).mock.calls[0][0]

		await messageHandler({ type: "autoCondenseContextPercent", value: 75 })

		expect(updateGlobalStateSpy).toHaveBeenCalledWith("autoCondenseContextPercent", 75)
		expect(mockContext.globalState.update).toHaveBeenCalledWith("autoCondenseContextPercent", 75)
		expect(mockPostMessage).toHaveBeenCalled()
	})

	it("loads saved API config when switching modes", async () => {
		await provider.resolveWebviewView(mockWebviewView)
		const messageHandler = (mockWebviewView.webview.onDidReceiveMessage as any).mock.calls[0][0]

		const profile: ProviderSettingsEntry = { name: "test-config", id: "test-id", apiProvider: "anthropic" }

		;(provider as any).providerSettingsManager = {
			getModeConfigId: vi.fn().mockResolvedValue("test-id"),
			listConfig: vi.fn().mockResolvedValue([profile]),
			activateProfile: vi.fn().mockResolvedValue(profile),
			setModeConfig: vi.fn(),
		} as any

		// Switch to architect mode
		await messageHandler({ type: "mode", text: "architect" })

		// Should load the saved config for architect mode
		expect(provider.providerSettingsManager.getModeConfigId).toHaveBeenCalledWith("architect")
		expect(provider.providerSettingsManager.activateProfile).toHaveBeenCalledWith({ name: "test-config" })
		expect(mockContext.globalState.update).toHaveBeenCalledWith("currentApiConfigName", "test-config")
	})

	it("saves current config when switching to mode without config", async () => {
		await provider.resolveWebviewView(mockWebviewView)
		const messageHandler = (mockWebviewView.webview.onDidReceiveMessage as any).mock.calls[0][0]

		;(provider as any).providerSettingsManager = {
			getModeConfigId: vi.fn().mockResolvedValue(undefined),
			listConfig: vi
				.fn()
				.mockResolvedValue([{ name: "current-config", id: "current-id", apiProvider: "anthropic" }]),
			setModeConfig: vi.fn(),
		} as any

		provider.setValue("currentApiConfigName", "current-config")

		// Switch to architect mode
		await messageHandler({ type: "mode", text: "architect" })

		// Should save current config as default for architect mode
		expect(provider.providerSettingsManager.setModeConfig).toHaveBeenCalledWith("architect", "current-id")
	})

	it("saves config as default for current mode when loading config", async () => {
		await provider.resolveWebviewView(mockWebviewView)
		const messageHandler = (mockWebviewView.webview.onDidReceiveMessage as any).mock.calls[0][0]

		const profile: ProviderSettingsEntry = { apiProvider: "anthropic", id: "new-id", name: "new-config" }

		;(provider as any).providerSettingsManager = {
			activateProfile: vi.fn().mockResolvedValue(profile),
			listConfig: vi.fn().mockResolvedValue([profile]),
			setModeConfig: vi.fn(),
			getModeConfigId: vi.fn().mockResolvedValue(undefined),
		} as any

		// First set the mode
		await messageHandler({ type: "mode", text: "architect" })

		// Then load the config
		await messageHandler({ type: "loadApiConfiguration", text: "new-config" })

		// Should save new config as default for architect mode
		expect(provider.providerSettingsManager.setModeConfig).toHaveBeenCalledWith("architect", "new-id")
	})

	it("load API configuration by ID works and updates mode config", async () => {
		await provider.resolveWebviewView(mockWebviewView)
		const messageHandler = (mockWebviewView.webview.onDidReceiveMessage as any).mock.calls[0][0]

		const profile: ProviderSettingsEntry = {
			name: "config-by-id",
			id: "config-id-123",
			apiProvider: "anthropic",
		}

		;(provider as any).providerSettingsManager = {
			activateProfile: vi.fn().mockResolvedValue(profile),
			listConfig: vi.fn().mockResolvedValue([profile]),
			setModeConfig: vi.fn(),
			getModeConfigId: vi.fn().mockResolvedValue(undefined),
		} as any

		// First set the mode
		await messageHandler({ type: "mode", text: "architect" })

		// Then load the config by ID
		await messageHandler({ type: "loadApiConfigurationById", text: "config-id-123" })

		// Should save new config as default for architect mode
		expect(provider.providerSettingsManager.setModeConfig).toHaveBeenCalledWith("architect", "config-id-123")

		// Ensure the `activateProfile` method was called with the correct ID
		expect(provider.providerSettingsManager.activateProfile).toHaveBeenCalledWith({ id: "config-id-123" })
	})

	test("handles browserToolEnabled setting", async () => {
		await provider.resolveWebviewView(mockWebviewView)
		const messageHandler = (mockWebviewView.webview.onDidReceiveMessage as any).mock.calls[0][0]

		// Test browserToolEnabled
		await messageHandler({ type: "browserToolEnabled", bool: true })
		expect(mockContext.globalState.update).toHaveBeenCalledWith("browserToolEnabled", true)
		expect(mockPostMessage).toHaveBeenCalled()

		// Verify state includes browserToolEnabled
		const state = await provider.getState()
		expect(state).toHaveProperty("browserToolEnabled")
		expect(state.browserToolEnabled).toBe(true) // Default value should be true
	})

	test("handles showRooIgnoredFiles setting", async () => {
		await provider.resolveWebviewView(mockWebviewView)
		const messageHandler = (mockWebviewView.webview.onDidReceiveMessage as any).mock.calls[0][0]

		// Default value should be false
		expect((await provider.getState()).showRooIgnoredFiles).toBe(false)

		// Test showRooIgnoredFiles with true
		await messageHandler({ type: "showRooIgnoredFiles", bool: true })
		expect(mockContext.globalState.update).toHaveBeenCalledWith("showRooIgnoredFiles", true)
		expect(mockPostMessage).toHaveBeenCalled()
		expect((await provider.getState()).showRooIgnoredFiles).toBe(true)

		// Test showRooIgnoredFiles with false
		await messageHandler({ type: "showRooIgnoredFiles", bool: false })
		expect(mockContext.globalState.update).toHaveBeenCalledWith("showRooIgnoredFiles", false)
		expect(mockPostMessage).toHaveBeenCalled()
		expect((await provider.getState()).showRooIgnoredFiles).toBe(false)
	})

	test("handles request delay settings messages", async () => {
		await provider.resolveWebviewView(mockWebviewView)
		const messageHandler = (mockWebviewView.webview.onDidReceiveMessage as any).mock.calls[0][0]

		// Test alwaysApproveResubmit
		await messageHandler({ type: "alwaysApproveResubmit", bool: true })
		expect(updateGlobalStateSpy).toHaveBeenCalledWith("alwaysApproveResubmit", true)
		expect(mockContext.globalState.update).toHaveBeenCalledWith("alwaysApproveResubmit", true)
		expect(mockPostMessage).toHaveBeenCalled()

		// Test requestDelaySeconds
		await messageHandler({ type: "requestDelaySeconds", value: 10 })
		expect(mockContext.globalState.update).toHaveBeenCalledWith("requestDelaySeconds", 10)
		expect(mockPostMessage).toHaveBeenCalled()
	})

	test("handles updatePrompt message correctly", async () => {
		await provider.resolveWebviewView(mockWebviewView)
		const messageHandler = (mockWebviewView.webview.onDidReceiveMessage as any).mock.calls[0][0]

		// Mock existing prompts
		const existingPrompts = {
			code: {
				roleDefinition: "existing code role",
				customInstructions: "existing code prompt",
			},
			architect: {
				roleDefinition: "existing architect role",
				customInstructions: "existing architect prompt",
			},
		}

		provider.setValue("customModePrompts", existingPrompts)

		// Test updating a prompt
		await messageHandler({
			type: "updatePrompt",
			promptMode: "code",
			customPrompt: "new code prompt",
		})

		// Verify state was updated correctly
		expect(mockContext.globalState.update).toHaveBeenCalledWith("customModePrompts", {
			...existingPrompts,
			code: "new code prompt",
		})

		// Verify state was posted to webview
		expect(mockPostMessage).toHaveBeenCalledWith(
			expect.objectContaining({
				type: "state",
				state: expect.objectContaining({
					customModePrompts: {
						...existingPrompts,
						code: "new code prompt",
					},
				}),
			}),
		)
	})

	test("customModePrompts defaults to empty object", async () => {
		// Mock globalState.get to return undefined for customModePrompts
		;(mockContext.globalState.get as any).mockImplementation((key: string) => {
			if (key === "customModePrompts") {
				return undefined
			}
			return null
		})

		const state = await provider.getState()
		expect(state.customModePrompts).toEqual({})
	})

	test("handles maxWorkspaceFiles message", async () => {
		await provider.resolveWebviewView(mockWebviewView)
		const messageHandler = (mockWebviewView.webview.onDidReceiveMessage as any).mock.calls[0][0]

		await messageHandler({ type: "maxWorkspaceFiles", value: 300 })

		expect(updateGlobalStateSpy).toHaveBeenCalledWith("maxWorkspaceFiles", 300)
		expect(mockContext.globalState.update).toHaveBeenCalledWith("maxWorkspaceFiles", 300)
		expect(mockPostMessage).toHaveBeenCalled()
	})

	test("handles mode-specific custom instructions updates", async () => {
		await provider.resolveWebviewView(mockWebviewView)
		const messageHandler = (mockWebviewView.webview.onDidReceiveMessage as any).mock.calls[0][0]

		// Mock existing prompts
		const existingPrompts = {
			code: {
				roleDefinition: "Code role",
				customInstructions: "Old instructions",
			},
		}
		mockContext.globalState.get = vi.fn((key: string) => {
			if (key === "customModePrompts") {
				return existingPrompts
			}
			return undefined
		})

		// Update custom instructions for code mode
		await messageHandler({
			type: "updatePrompt",
			promptMode: "code",
			customPrompt: {
				roleDefinition: "Code role",
				customInstructions: "New instructions",
			},
		})

		// Verify state was updated correctly
		expect(mockContext.globalState.update).toHaveBeenCalledWith("customModePrompts", {
			code: {
				roleDefinition: "Code role",
				customInstructions: "New instructions",
			},
		})
	})

	it("saves mode config when updating API configuration", async () => {
		// Setup mock context with mode and config name
		mockContext = {
			...mockContext,
			globalState: {
				...mockContext.globalState,
				get: vi.fn((key: string) => {
					if (key === "mode") {
						return "code"
					} else if (key === "currentApiConfigName") {
						return "test-config"
					}
					return undefined
				}),
				update: vi.fn(),
				keys: vi.fn().mockReturnValue([]),
			},
		} as unknown as vscode.ExtensionContext

		// Create new provider with updated mock context
		provider = new ClineProvider(mockContext, mockOutputChannel, "sidebar", new ContextProxy(mockContext))
		await provider.resolveWebviewView(mockWebviewView)
		const messageHandler = (mockWebviewView.webview.onDidReceiveMessage as any).mock.calls[0][0]

		;(provider as any).providerSettingsManager = {
			listConfig: vi.fn().mockResolvedValue([{ name: "test-config", id: "test-id", apiProvider: "anthropic" }]),
			saveConfig: vi.fn().mockResolvedValue("test-id"),
			setModeConfig: vi.fn(),
		} as any

		// Update API configuration
		await messageHandler({
			type: "upsertApiConfiguration",
			text: "test-config",
			apiConfiguration: { apiProvider: "anthropic" },
		})

		// Should save config as default for current mode
		expect(provider.providerSettingsManager.setModeConfig).toHaveBeenCalledWith("code", "test-id")
	})

	test("file content includes line numbers", async () => {
		const { extractTextFromFile } = await import("../../../integrations/misc/extract-text")
		const result = await extractTextFromFile("test.js")
		expect(result).toBe("1 | const x = 1;\n2 | const y = 2;\n3 | const z = 3;")
	})

	describe("deleteMessage", () => {
		beforeEach(async () => {
			await provider.resolveWebviewView(mockWebviewView)
		})

		test("handles deletion with confirmation dialog", async () => {
			// Setup mock messages
			const mockMessages = [
				{ ts: 1000, type: "say", say: "user_feedback" }, // User message 1
				{ ts: 2000, type: "say", say: "tool" }, // Tool message
				{ ts: 3000, type: "say", say: "text" }, // Message before delete
				{ ts: 4000, type: "say", say: "browser_action" }, // Message to delete
				{ ts: 5000, type: "say", say: "user_feedback" }, // Next user message
				{ ts: 6000, type: "say", say: "user_feedback" }, // Final message
			] as ClineMessage[]

			const mockApiHistory = [
				{ ts: 1000 },
				{ ts: 2000 },
				{ ts: 3000 },
				{ ts: 4000 },
				{ ts: 5000 },
				{ ts: 6000 },
			] as (Anthropic.MessageParam & { ts?: number })[]

			// Setup Task instance with auto-mock from the top of the file
			const mockCline = new Task(defaultTaskOptions) // Create a new mocked instance
			mockCline.clineMessages = mockMessages // Set test-specific messages
			mockCline.apiConversationHistory = mockApiHistory // Set API history
			await provider.addClineToStack(mockCline) // Add the mocked instance to the stack

			// Mock getTaskWithId
			;(provider as any).getTaskWithId = vi.fn().mockResolvedValue({
				historyItem: { id: "test-task-id" },
			})

			// Mock createTaskWithHistoryItem
			;(provider as any).createTaskWithHistoryItem = vi.fn()

			// Trigger message deletion
			const messageHandler = (mockWebviewView.webview.onDidReceiveMessage as any).mock.calls[0][0]
			await messageHandler({ type: "deleteMessage", value: 4000 })

			// Verify that the dialog message was sent to webview
			expect(mockPostMessage).toHaveBeenCalledWith({
				type: "showDeleteMessageDialog",
				messageTs: 4000,
				hasCheckpoint: false,
			})

			// Simulate user confirming deletion through the dialog
			await messageHandler({ type: "deleteMessageConfirm", messageTs: 4000 })

			// Verify only messages before the deleted message were kept
			expect(mockCline.overwriteClineMessages).toHaveBeenCalledWith([
				mockMessages[0],
				mockMessages[1],
				mockMessages[2],
			])

			// Verify only API messages before the deleted message were kept
			expect(mockCline.overwriteApiConversationHistory).toHaveBeenCalledWith([
				mockApiHistory[0],
				mockApiHistory[1],
				mockApiHistory[2],
			])

			// createTaskWithHistoryItem is only called when restoring checkpoints or aborting tasks
			expect((provider as any).createTaskWithHistoryItem).not.toHaveBeenCalled()
		})

		test("handles case when no current task exists", async () => {
			// Clear the cline stack
			;(provider as any).clineStack = []

			// Trigger message deletion
			const messageHandler = (mockWebviewView.webview.onDidReceiveMessage as any).mock.calls[0][0]
			await messageHandler({ type: "deleteMessage", value: 2000 })

			// Verify no dialog was shown since there's no current cline
			expect(mockPostMessage).not.toHaveBeenCalledWith(
				expect.objectContaining({
					type: "showDeleteMessageDialog",
				}),
			)
		})
	})

	describe("editMessage", () => {
		beforeEach(async () => {
			await provider.resolveWebviewView(mockWebviewView)
		})

		test("handles edit with confirmation dialog", async () => {
			// Setup mock messages
			const mockMessages = [
				{ ts: 1000, type: "say", say: "user_feedback" }, // User message 1
				{ ts: 2000, type: "say", say: "tool" }, // Tool message
				{ ts: 3000, type: "say", say: "text" }, // Message before edit
				{ ts: 4000, type: "say", say: "browser_action" }, // Message to edit
				{ ts: 5000, type: "say", say: "user_feedback" }, // Next user message
				{ ts: 6000, type: "say", say: "user_feedback" }, // Final message
			] as ClineMessage[]

			const mockApiHistory = [
				{ ts: 1000 },
				{ ts: 2000 },
				{ ts: 3000 },
				{ ts: 4000 },
				{ ts: 5000 },
				{ ts: 6000 },
			] as (Anthropic.MessageParam & { ts?: number })[]

			// Setup Task instance with auto-mock from the top of the file
			const mockCline = new Task(defaultTaskOptions) // Create a new mocked instance
			mockCline.clineMessages = mockMessages // Set test-specific messages
			mockCline.apiConversationHistory = mockApiHistory // Set API history

			// Explicitly mock the overwrite methods since they're not being called in the tests
			mockCline.overwriteClineMessages = vi.fn()
			mockCline.overwriteApiConversationHistory = vi.fn()
			mockCline.handleWebviewAskResponse = vi.fn()

			await provider.addClineToStack(mockCline) // Add the mocked instance to the stack

			// Mock getTaskWithId
			;(provider as any).getTaskWithId = vi.fn().mockResolvedValue({
				historyItem: { id: "test-task-id" },
			})

			// Trigger message edit
			// Get the message handler function that was registered with the webview
			const messageHandler = (mockWebviewView.webview.onDidReceiveMessage as any).mock.calls[0][0]

			// Call the message handler with a submitEditedMessage message
			await messageHandler({
				type: "submitEditedMessage",
				value: 4000,
				editedMessageContent: "Edited message content",
			})

			// Verify that the dialog message was sent to webview
			expect(mockPostMessage).toHaveBeenCalledWith({
				type: "showEditMessageDialog",
				messageTs: 4000,
				text: "Edited message content",
				hasCheckpoint: false,
				images: undefined,
			})

			// Simulate user confirming edit through the dialog
			await messageHandler({
				type: "editMessageConfirm",
				messageTs: 4000,
				text: "Edited message content",
			})

			// Verify correct messages were kept - delete from the preceding user message to truly replace it
			expect(mockCline.overwriteClineMessages).toHaveBeenCalledWith([])

			// Verify correct API messages were kept
			expect(mockCline.overwriteApiConversationHistory).toHaveBeenCalledWith([])

			// The new flow calls webviewMessageHandler recursively with askResponse
			// We need to verify the recursive call happened by checking if the handler was called again
			expect((mockWebviewView.webview.onDidReceiveMessage as any).mock.calls.length).toBeGreaterThanOrEqual(1)
		})
	})

	describe("getSystemPrompt", () => {
		beforeEach(async () => {
			mockPostMessage.mockClear()
			await provider.resolveWebviewView(mockWebviewView)
			// Reset and setup mock
			mockAddCustomInstructions.mockClear()
			mockAddCustomInstructions.mockImplementation(
				(modeInstructions: string, globalInstructions: string, _cwd: string) => {
					return Promise.resolve(modeInstructions || globalInstructions || "")
				},
			)
		})

		const getMessageHandler = () => {
			const mockCalls = (mockWebviewView.webview.onDidReceiveMessage as any).mock.calls
			expect(mockCalls.length).toBeGreaterThan(0)
			return mockCalls[0][0]
		}

		test("handles mcpEnabled setting correctly", async () => {
			await provider.resolveWebviewView(mockWebviewView)
			const handler = getMessageHandler()
			expect(typeof handler).toBe("function")

			// Test with mcpEnabled: true
			vi.spyOn(provider, "getState").mockResolvedValueOnce({
				apiConfiguration: {
					apiProvider: "openrouter" as const,
				},
				mcpEnabled: true,
				enableMcpServerCreation: false,
				mode: "code" as const,
				experiments: experimentDefault,
			} as any)

			await handler({ type: "getSystemPrompt", mode: "code" })

			// Verify system prompt was generated and sent
			expect(mockPostMessage).toHaveBeenCalledWith(
				expect.objectContaining({
					type: "systemPrompt",
					text: expect.any(String),
					mode: "code",
				}),
			)

			// Reset for second test
			mockPostMessage.mockClear()

			// Test with mcpEnabled: false
			vi.spyOn(provider, "getState").mockResolvedValueOnce({
				apiConfiguration: {
					apiProvider: "openrouter" as const,
				},
				mcpEnabled: false,
				enableMcpServerCreation: false,
				mode: "code" as const,
				experiments: experimentDefault,
			} as any)

			await handler({ type: "getSystemPrompt", mode: "code" })

			// Verify system prompt was generated and sent
			expect(mockPostMessage).toHaveBeenCalledWith(
				expect.objectContaining({
					type: "systemPrompt",
					text: expect.any(String),
					mode: "code",
				}),
			)
		})

		test("handles errors gracefully", async () => {
			// Mock SYSTEM_PROMPT to throw an error
			const { SYSTEM_PROMPT } = await import("../../prompts/system")
			vi.mocked(SYSTEM_PROMPT).mockRejectedValueOnce(new Error("Test error"))

			const messageHandler = (mockWebviewView.webview.onDidReceiveMessage as any).mock.calls[0][0]
			await messageHandler({ type: "getSystemPrompt", mode: "code" })

			expect(vscode.window.showErrorMessage).toHaveBeenCalledWith("errors.get_system_prompt")
		})

		test("uses code mode custom instructions", async () => {
			await provider.resolveWebviewView(mockWebviewView)

			// Mock getState to return custom instructions for code mode
			vi.spyOn(provider, "getState").mockResolvedValue({
				apiConfiguration: {
					apiProvider: "openrouter" as const,
				},
				customModePrompts: {
					code: { customInstructions: "Code mode specific instructions" },
				},
				mode: "code" as const,
				experiments: experimentDefault,
			} as any)

			// Trigger getSystemPrompt
			const handler = getMessageHandler()
			await handler({ type: "getSystemPrompt", mode: "code" })

			// Verify system prompt was generated and sent
			expect(mockPostMessage).toHaveBeenCalledWith(
				expect.objectContaining({
					type: "systemPrompt",
					text: expect.any(String),
					mode: "code",
				}),
			)
		})

		test("generates system prompt with diff enabled", async () => {
			await provider.resolveWebviewView(mockWebviewView)

			// Mock getState to return diffEnabled: true
			vi.spyOn(provider, "getState").mockResolvedValue({
				apiConfiguration: {
					apiProvider: "openrouter",
					apiModelId: "test-model",
				},
				customModePrompts: {},
				mode: "code",
				enableMcpServerCreation: true,
				mcpEnabled: false,
				browserViewportSize: "900x600",
				diffEnabled: true,
				fuzzyMatchThreshold: 0.8,
				experiments: experimentDefault,
				browserToolEnabled: true,
			} as any)

			// Trigger getSystemPrompt
			const handler = getMessageHandler()
			await handler({ type: "getSystemPrompt", mode: "code" })

			// Verify system prompt was generated and sent
			expect(mockPostMessage).toHaveBeenCalledWith(
				expect.objectContaining({
					type: "systemPrompt",
					text: expect.any(String),
					mode: "code",
				}),
			)
		})

		test("generates system prompt with diff disabled", async () => {
			await provider.resolveWebviewView(mockWebviewView)

			// Mock getState to return diffEnabled: false
			vi.spyOn(provider, "getState").mockResolvedValue({
				apiConfiguration: {
					apiProvider: "openrouter",
					apiModelId: "test-model",
				},
				customModePrompts: {},
				mode: "code",
				mcpEnabled: false,
				browserViewportSize: "900x600",
				diffEnabled: false,
				fuzzyMatchThreshold: 0.8,
				experiments: experimentDefault,
				enableMcpServerCreation: true,
				browserToolEnabled: false,
			} as any)

			// Trigger getSystemPrompt
			const handler = getMessageHandler()
			await handler({ type: "getSystemPrompt", mode: "code" })

			// Verify system prompt was generated and sent
			expect(mockPostMessage).toHaveBeenCalledWith(
				expect.objectContaining({
					type: "systemPrompt",
					text: expect.any(String),
					mode: "code",
				}),
			)
		})

		test("uses correct mode-specific instructions when mode is specified", async () => {
			await provider.resolveWebviewView(mockWebviewView)

			// Mock getState to return architect mode instructions
			vi.spyOn(provider, "getState").mockResolvedValue({
				apiConfiguration: {
					apiProvider: "openrouter",
				},
				customModePrompts: {
					architect: { customInstructions: "Architect mode instructions" },
				},
				mode: "architect",
				enableMcpServerCreation: false,
				mcpEnabled: false,
				browserViewportSize: "900x600",
				experiments: experimentDefault,
			} as any)

			// Trigger getSystemPrompt for architect mode
			const handler = getMessageHandler()
			await handler({ type: "getSystemPrompt", mode: "architect" })

			// Verify system prompt was generated and sent
			expect(mockPostMessage).toHaveBeenCalledWith(
				expect.objectContaining({
					type: "systemPrompt",
					text: expect.any(String),
					mode: "architect",
				}),
			)
		})

		// Tests for browser tool support - simplified to focus on behavior
		test("generates system prompt with different browser tool configurations", async () => {
			await provider.resolveWebviewView(mockWebviewView)
			const handler = getMessageHandler()

			// Test 1: Browser tools enabled with compatible model and mode
			vi.spyOn(provider, "getState").mockResolvedValueOnce({
				apiConfiguration: {
					apiProvider: "openrouter",
				},
				browserToolEnabled: true,
				mode: "code", // code mode includes browser tool group
				experiments: experimentDefault,
			} as any)

			await handler({ type: "getSystemPrompt", mode: "code" })

			expect(mockPostMessage).toHaveBeenCalledWith(
				expect.objectContaining({
					type: "systemPrompt",
					text: expect.any(String),
					mode: "code",
				}),
			)

			mockPostMessage.mockClear()

			// Test 2: Browser tools disabled
			vi.spyOn(provider, "getState").mockResolvedValueOnce({
				apiConfiguration: {
					apiProvider: "openrouter",
				},
				browserToolEnabled: false,
				mode: "code",
				experiments: experimentDefault,
			} as any)

			await handler({ type: "getSystemPrompt", mode: "code" })

			expect(mockPostMessage).toHaveBeenCalledWith(
				expect.objectContaining({
					type: "systemPrompt",
					text: expect.any(String),
					mode: "code",
				}),
			)
		})
	})

	describe("handleModeSwitch", () => {
		beforeEach(async () => {
			// Set up webview for each test
			await provider.resolveWebviewView(mockWebviewView)
		})

		it("loads saved API config when switching modes", async () => {
			const profile: ProviderSettingsEntry = {
				name: "saved-config",
				id: "saved-config-id",
				apiProvider: "anthropic",
			}

			;(provider as any).providerSettingsManager = {
				getModeConfigId: vi.fn().mockResolvedValue("saved-config-id"),
				listConfig: vi.fn().mockResolvedValue([profile]),
				activateProfile: vi.fn().mockResolvedValue(profile),
				setModeConfig: vi.fn(),
			} as any

			// Switch to architect mode
			await provider.handleModeSwitch("architect")

			// Verify mode was updated
			expect(mockContext.globalState.update).toHaveBeenCalledWith("mode", "architect")

			// Verify saved config was loaded
			expect(provider.providerSettingsManager.getModeConfigId).toHaveBeenCalledWith("architect")
			expect(provider.providerSettingsManager.activateProfile).toHaveBeenCalledWith({ name: "saved-config" })
			expect(mockContext.globalState.update).toHaveBeenCalledWith("currentApiConfigName", "saved-config")

			// Verify state was posted to webview
			expect(mockPostMessage).toHaveBeenCalledWith(expect.objectContaining({ type: "state" }))
		})

		test("saves current config when switching to mode without config", async () => {
			;(provider as any).providerSettingsManager = {
				getModeConfigId: vi.fn().mockResolvedValue(undefined),
				listConfig: vi
					.fn()
					.mockResolvedValue([{ name: "current-config", id: "current-id", apiProvider: "anthropic" }]),
				setModeConfig: vi.fn(),
			} as any

			// Mock the ContextProxy's getValue method to return the current config name
			const contextProxy = (provider as any).contextProxy
			const getValueSpy = vi.spyOn(contextProxy, "getValue")
			getValueSpy.mockImplementation((key: any) => {
				if (key === "currentApiConfigName") return "current-config"
				return undefined
			})

			// Switch to architect mode
			await provider.handleModeSwitch("architect")

			// Verify mode was updated
			expect(mockContext.globalState.update).toHaveBeenCalledWith("mode", "architect")

			// Verify current config was saved as default for new mode
			expect(provider.providerSettingsManager.setModeConfig).toHaveBeenCalledWith("architect", "current-id")

			// Verify state was posted to webview
			expect(mockPostMessage).toHaveBeenCalledWith(expect.objectContaining({ type: "state" }))
		})
	})

	describe("createTaskWithHistoryItem mode validation", () => {
		test("validates and falls back to default mode when restored mode no longer exists", async () => {
			await provider.resolveWebviewView(mockWebviewView)

			// Mock custom modes that don't include the saved mode
			const mockCustomModesManager = {
				getCustomModes: vi.fn().mockResolvedValue([
					{
						slug: "existing-mode",
						name: "Existing Mode",
						roleDefinition: "Test role",
						groups: ["read"] as const,
					},
				]),
				dispose: vi.fn(),
			}
			;(provider as any).customModesManager = mockCustomModesManager

			// Mock getModeBySlug to return undefined for non-existent mode
			const { getModeBySlug } = await import("../../../shared/modes")
			vi.mocked(getModeBySlug)
				.mockReturnValueOnce(undefined) // First call returns undefined (mode doesn't exist)
				.mockReturnValue({
					slug: "code",
					name: "Code Mode",
					roleDefinition: "You are a code assistant",
					groups: ["read", "edit", "browser"],
				}) // Subsequent calls return default mode

			// Mock provider settings manager
			;(provider as any).providerSettingsManager = {
				getModeConfigId: vi.fn().mockResolvedValue(undefined),
				listConfig: vi.fn().mockResolvedValue([]),
			}

			// Spy on log method to verify warning was logged
			const logSpy = vi.spyOn(provider, "log")

			// Create history item with non-existent mode
			const historyItem = {
				id: "test-id",
				ts: Date.now(),
				task: "Test task",
				mode: "non-existent-mode", // This mode doesn't exist
				number: 1,
				tokensIn: 0,
				tokensOut: 0,
				totalCost: 0,
			}

			// Initialize with history item
			await provider.createTaskWithHistoryItem(historyItem)

			// Verify mode validation occurred
			expect(mockCustomModesManager.getCustomModes).toHaveBeenCalled()
			expect(getModeBySlug).toHaveBeenCalledWith("non-existent-mode", expect.any(Array))

			// Verify fallback to default mode
			expect(mockContext.globalState.update).toHaveBeenCalledWith("mode", "code")
			expect(logSpy).toHaveBeenCalledWith(
				"Mode 'non-existent-mode' from history no longer exists. Falling back to default mode 'code'.",
			)

			// Verify history item was updated with default mode
			expect(historyItem.mode).toBe("code")
		})

		test("preserves mode when it exists in custom modes", async () => {
			await provider.resolveWebviewView(mockWebviewView)

			// Mock custom modes that include the saved mode
			const mockCustomModesManager = {
				getCustomModes: vi.fn().mockResolvedValue([
					{
						slug: "custom-mode",
						name: "Custom Mode",
						roleDefinition: "Custom role",
						groups: ["read", "edit"] as const,
					},
				]),
				dispose: vi.fn(),
			}
			;(provider as any).customModesManager = mockCustomModesManager

			// Mock getModeBySlug to return the custom mode
			const { getModeBySlug } = await import("../../../shared/modes")
			vi.mocked(getModeBySlug).mockReturnValue({
				slug: "custom-mode",
				name: "Custom Mode",
				roleDefinition: "Custom role",
				groups: ["read", "edit"],
			})

			// Mock provider settings manager
			;(provider as any).providerSettingsManager = {
				getModeConfigId: vi.fn().mockResolvedValue("config-id"),
				listConfig: vi
					.fn()
					.mockResolvedValue([{ name: "test-config", id: "config-id", apiProvider: "anthropic" }]),
				activateProfile: vi
					.fn()
					.mockResolvedValue({ name: "test-config", id: "config-id", apiProvider: "anthropic" }),
			}

			// Spy on log method to verify no warning was logged
			const logSpy = vi.spyOn(provider, "log")

			// Create history item with existing custom mode
			const historyItem = {
				id: "test-id",
				ts: Date.now(),
				task: "Test task",
				mode: "custom-mode",
				number: 1,
				tokensIn: 0,
				tokensOut: 0,
				totalCost: 0,
			}

			// Initialize with history item
			await provider.createTaskWithHistoryItem(historyItem)

			// Verify mode validation occurred
			expect(mockCustomModesManager.getCustomModes).toHaveBeenCalled()
			expect(getModeBySlug).toHaveBeenCalledWith("custom-mode", expect.any(Array))

			// Verify mode was preserved
			expect(mockContext.globalState.update).toHaveBeenCalledWith("mode", "custom-mode")
			expect(logSpy).not.toHaveBeenCalledWith(expect.stringContaining("no longer exists"))

			// Verify history item mode was not changed
			expect(historyItem.mode).toBe("custom-mode")
		})

		test("preserves mode when it exists in built-in modes", async () => {
			await provider.resolveWebviewView(mockWebviewView)

			// Mock no custom modes
			const mockCustomModesManager = {
				getCustomModes: vi.fn().mockResolvedValue([]),
				dispose: vi.fn(),
			}
			;(provider as any).customModesManager = mockCustomModesManager

			// Mock getModeBySlug to return built-in architect mode
			const { getModeBySlug } = await import("../../../shared/modes")
			vi.mocked(getModeBySlug).mockReturnValue({
				slug: "architect",
				name: "Architect Mode",
				roleDefinition: "You are an architect",
				groups: ["read", "edit"],
			})

			// Mock provider settings manager
			;(provider as any).providerSettingsManager = {
				getModeConfigId: vi.fn().mockResolvedValue(undefined),
				listConfig: vi.fn().mockResolvedValue([]),
			}

			// Create history item with built-in mode
			const historyItem = {
				id: "test-id",
				ts: Date.now(),
				task: "Test task",
				mode: "architect",
				number: 1,
				tokensIn: 0,
				tokensOut: 0,
				totalCost: 0,
			}

			// Initialize with history item
			await provider.createTaskWithHistoryItem(historyItem)

			// Verify mode was preserved
			expect(mockContext.globalState.update).toHaveBeenCalledWith("mode", "architect")

			// Verify history item mode was not changed
			expect(historyItem.mode).toBe("architect")
		})

		test("handles history items without mode property", async () => {
			await provider.resolveWebviewView(mockWebviewView)

			// Mock provider settings manager
			;(provider as any).providerSettingsManager = {
				getModeConfigId: vi.fn().mockResolvedValue(undefined),
				listConfig: vi.fn().mockResolvedValue([]),
			}

			// Create history item without mode
			const historyItem = {
				id: "test-id",
				ts: Date.now(),
				task: "Test task",
				// No mode property
				number: 1,
				tokensIn: 0,
				tokensOut: 0,
				totalCost: 0,
			}

			// Initialize with history item
			await provider.createTaskWithHistoryItem(historyItem)

			// Verify no mode validation occurred (mode update not called)
			expect(mockContext.globalState.update).not.toHaveBeenCalledWith("mode", expect.any(String))
		})

		test("continues with task restoration even if mode config loading fails", async () => {
			await provider.resolveWebviewView(mockWebviewView)

			// Mock custom modes
			const mockCustomModesManager = {
				getCustomModes: vi.fn().mockResolvedValue([]),
				dispose: vi.fn(),
			}
			;(provider as any).customModesManager = mockCustomModesManager

			// Mock getModeBySlug to return built-in mode
			const { getModeBySlug } = await import("../../../shared/modes")
			vi.mocked(getModeBySlug).mockReturnValue({
				slug: "code",
				name: "Code Mode",
				roleDefinition: "You are a code assistant",
				groups: ["read", "edit", "browser"],
			})

			// Mock provider settings manager to throw error
			;(provider as any).providerSettingsManager = {
				getModeConfigId: vi.fn().mockResolvedValue("config-id"),
				listConfig: vi
					.fn()
					.mockResolvedValue([{ name: "test-config", id: "config-id", apiProvider: "anthropic" }]),
				activateProfile: vi.fn().mockRejectedValue(new Error("Failed to load config")),
			}

			// Spy on log method
			const logSpy = vi.spyOn(provider, "log")

			// Create history item
			const historyItem = {
				id: "test-id",
				ts: Date.now(),
				task: "Test task",
				mode: "code",
				number: 1,
				tokensIn: 0,
				tokensOut: 0,
				totalCost: 0,
			}

			// Initialize with history item - should not throw
			await expect(provider.createTaskWithHistoryItem(historyItem)).resolves.not.toThrow()

			// Verify error was logged but task restoration continued
			expect(logSpy).toHaveBeenCalledWith(
				expect.stringContaining("Failed to restore API configuration for mode 'code'"),
			)
		})
	})

	describe("updateCustomMode", () => {
		test("updates both file and state when updating custom mode", async () => {
			await provider.resolveWebviewView(mockWebviewView)
			const messageHandler = (mockWebviewView.webview.onDidReceiveMessage as any).mock.calls[0][0]

			// Mock CustomModesManager methods
			;(provider as any).customModesManager = {
				updateCustomMode: vi.fn().mockResolvedValue(undefined),
				getCustomModes: vi.fn().mockResolvedValue([
					{
						slug: "test-mode",
						name: "Test Mode",
						roleDefinition: "Updated role definition",
						groups: ["read"] as const,
					},
				]),
				dispose: vi.fn(),
			} as any

			// Test updating a custom mode
			await messageHandler({
				type: "updateCustomMode",
				modeConfig: {
					slug: "test-mode",
					name: "Test Mode",
					roleDefinition: "Updated role definition",
					groups: ["read"] as const,
				},
			})

			// Verify CustomModesManager.updateCustomMode was called
			expect(provider.customModesManager.updateCustomMode).toHaveBeenCalledWith(
				"test-mode",
				expect.objectContaining({
					slug: "test-mode",
					roleDefinition: "Updated role definition",
				}),
			)

			// Verify state was updated
			expect(mockContext.globalState.update).toHaveBeenCalledWith("customModes", [
				{ groups: ["read"], name: "Test Mode", roleDefinition: "Updated role definition", slug: "test-mode" },
			])

			// Verify state was posted to webview
			// Verify state was posted to webview with correct format
			expect(mockPostMessage).toHaveBeenCalledWith(
				expect.objectContaining({
					type: "state",
					state: expect.objectContaining({
						customModes: [
							expect.objectContaining({
								slug: "test-mode",
								roleDefinition: "Updated role definition",
							}),
						],
					}),
				}),
			)
		})
	})

	describe("upsertApiConfiguration", () => {
		test("handles error in upsertApiConfiguration gracefully", async () => {
			await provider.resolveWebviewView(mockWebviewView)
			const messageHandler = (mockWebviewView.webview.onDidReceiveMessage as any).mock.calls[0][0]

			;(provider as any).providerSettingsManager = {
				setModeConfig: vi.fn().mockRejectedValue(new Error("Failed to update mode config")),
				listConfig: vi
					.fn()
					.mockResolvedValue([{ name: "test-config", id: "test-id", apiProvider: "anthropic" }]),
			} as any

			// Mock getState to provide necessary data
			vi.spyOn(provider, "getState").mockResolvedValue({
				mode: "code",
				currentApiConfigName: "test-config",
			} as any)

			// Trigger upsertApiConfiguration
			await messageHandler({
				type: "upsertApiConfiguration",
				text: "test-config",
				apiConfiguration: { apiProvider: "anthropic", apiKey: "test-key" },
			})

			// Verify error was logged and user was notified
			expect(mockOutputChannel.appendLine).toHaveBeenCalledWith(
				expect.stringContaining("Error create new api configuration"),
			)
			expect(vscode.window.showErrorMessage).toHaveBeenCalledWith("errors.create_api_config")
		})

		test("handles successful upsertApiConfiguration", async () => {
			await provider.resolveWebviewView(mockWebviewView)
			const messageHandler = (mockWebviewView.webview.onDidReceiveMessage as any).mock.calls[0][0]

			;(provider as any).providerSettingsManager = {
				setModeConfig: vi.fn(),
				saveConfig: vi.fn().mockResolvedValue(undefined),
				listConfig: vi
					.fn()
					.mockResolvedValue([{ name: "test-config", id: "test-id", apiProvider: "anthropic" }]),
			} as any

			const testApiConfig = {
				apiProvider: "anthropic" as const,
				apiKey: "test-key",
			}

			// Trigger upsertApiConfiguration
			await messageHandler({
				type: "upsertApiConfiguration",
				text: "test-config",
				apiConfiguration: testApiConfig,
			})

			// Verify config was saved
			expect(provider.providerSettingsManager.saveConfig).toHaveBeenCalledWith("test-config", testApiConfig)

			// Verify state updates
			expect(mockContext.globalState.update).toHaveBeenCalledWith("listApiConfigMeta", [
				{ name: "test-config", id: "test-id", apiProvider: "anthropic" },
			])
			expect(mockContext.globalState.update).toHaveBeenCalledWith("currentApiConfigName", "test-config")

			// Verify state was posted to webview
			expect(mockPostMessage).toHaveBeenCalledWith(expect.objectContaining({ type: "state" }))
		})

		test("handles buildApiHandler error in updateApiConfiguration", async () => {
			await provider.resolveWebviewView(mockWebviewView)
			const messageHandler = (mockWebviewView.webview.onDidReceiveMessage as any).mock.calls[0][0]

			// Mock buildApiHandler to throw an error
			const { buildApiHandler } = await import("../../../api")

			;(buildApiHandler as any).mockImplementationOnce(() => {
				throw new Error("API handler error")
			})
			;(provider as any).providerSettingsManager = {
				setModeConfig: vi.fn(),
				saveConfig: vi.fn().mockResolvedValue(undefined),
				listConfig: vi
					.fn()
					.mockResolvedValue([{ name: "test-config", id: "test-id", apiProvider: "anthropic" }]),
			} as any

			// Setup Task instance with auto-mock from the top of the file
			const mockCline = new Task(defaultTaskOptions) // Create a new mocked instance
			await provider.addClineToStack(mockCline)

			const testApiConfig = {
				apiProvider: "anthropic" as const,
				apiKey: "test-key",
			}

			// Trigger upsertApiConfiguration
			await messageHandler({
				type: "upsertApiConfiguration",
				text: "test-config",
				apiConfiguration: testApiConfig,
			})

			// Verify error handling
			expect(mockOutputChannel.appendLine).toHaveBeenCalledWith(
				expect.stringContaining("Error create new api configuration"),
			)
			expect(vscode.window.showErrorMessage).toHaveBeenCalledWith("errors.create_api_config")

			// Verify state was still updated
			expect(mockContext.globalState.update).toHaveBeenCalledWith("listApiConfigMeta", [
				{ name: "test-config", id: "test-id", apiProvider: "anthropic" },
			])
			expect(mockContext.globalState.update).toHaveBeenCalledWith("currentApiConfigName", "test-config")
		})

		test("handles successful saveApiConfiguration", async () => {
			await provider.resolveWebviewView(mockWebviewView)
			const messageHandler = (mockWebviewView.webview.onDidReceiveMessage as any).mock.calls[0][0]

			;(provider as any).providerSettingsManager = {
				setModeConfig: vi.fn(),
				saveConfig: vi.fn().mockResolvedValue(undefined),
				listConfig: vi
					.fn()
					.mockResolvedValue([{ name: "test-config", id: "test-id", apiProvider: "anthropic" }]),
			} as any

			const testApiConfig = {
				apiProvider: "anthropic" as const,
				apiKey: "test-key",
			}

			// Trigger upsertApiConfiguration
			await messageHandler({
				type: "saveApiConfiguration",
				text: "test-config",
				apiConfiguration: testApiConfig,
			})

			// Verify config was saved
			expect(provider.providerSettingsManager.saveConfig).toHaveBeenCalledWith("test-config", testApiConfig)

			// Verify state updates
			expect(mockContext.globalState.update).toHaveBeenCalledWith("listApiConfigMeta", [
				{ name: "test-config", id: "test-id", apiProvider: "anthropic" },
			])
			expect(updateGlobalStateSpy).toHaveBeenCalledWith("listApiConfigMeta", [
				{ name: "test-config", id: "test-id", apiProvider: "anthropic" },
			])
		})
	})

	describe("browser connection features", () => {
		beforeEach(async () => {
			// Reset mocks
			vi.clearAllMocks()
			await provider.resolveWebviewView(mockWebviewView)
		})

		// These mocks are already defined at the top of the file

		test("handles testBrowserConnection with provided URL", async () => {
			// Get the message handler
			const messageHandler = (mockWebviewView.webview.onDidReceiveMessage as any).mock.calls[0][0]

			// Test with valid URL
			await messageHandler({
				type: "testBrowserConnection",
				text: "http://localhost:9222",
			})

			// Verify postMessage was called with success result
			expect(mockPostMessage).toHaveBeenCalledWith(
				expect.objectContaining({
					type: "browserConnectionResult",
					success: true,
					text: expect.stringContaining("Successfully connected to Chrome"),
				}),
			)

			// Reset mock
			mockPostMessage.mockClear()

			// Test with invalid URL
			await messageHandler({
				type: "testBrowserConnection",
				text: "http://inlocalhost:9222",
			})

			// Verify postMessage was called with failure result
			expect(mockPostMessage).toHaveBeenCalledWith(
				expect.objectContaining({
					type: "browserConnectionResult",
					success: false,
					text: expect.stringContaining("Failed to connect to Chrome"),
				}),
			)
		})

		test("handles testBrowserConnection with auto-discovery", async () => {
			// Get the message handler
			const messageHandler = (mockWebviewView.webview.onDidReceiveMessage as any).mock.calls[0][0]

			// Test auto-discovery (no URL provided)
			await messageHandler({
				type: "testBrowserConnection",
			})

			// Verify discoverChromeHostUrl was called
			const { discoverChromeHostUrl } = await import("../../../services/browser/browserDiscovery")
			expect(discoverChromeHostUrl).toHaveBeenCalled()

			// Verify postMessage was called with success result
			expect(mockPostMessage).toHaveBeenCalledWith(
				expect.objectContaining({
					type: "browserConnectionResult",
					success: true,
					text: expect.stringContaining("Auto-discovered and tested connection to Chrome"),
				}),
			)
		})
	})
})

describe("Project MCP Settings", () => {
	let provider: ClineProvider
	let mockContext: vscode.ExtensionContext
	let mockOutputChannel: vscode.OutputChannel
	let mockWebviewView: vscode.WebviewView
	let mockPostMessage: any

	beforeEach(() => {
		vi.clearAllMocks()

		mockContext = {
			extensionPath: "/test/path",
			extensionUri: {} as vscode.Uri,
			globalState: {
				get: vi.fn(),
				update: vi.fn(),
				keys: vi.fn().mockReturnValue([]),
			},
			secrets: {
				get: vi.fn(),
				store: vi.fn(),
				delete: vi.fn(),
			},
			subscriptions: [],
			extension: {
				packageJSON: { version: "1.0.0" },
			},
			globalStorageUri: {
				fsPath: "/test/storage/path",
			},
		} as unknown as vscode.ExtensionContext

		mockOutputChannel = {
			appendLine: vi.fn(),
			clear: vi.fn(),
			dispose: vi.fn(),
		} as unknown as vscode.OutputChannel

		mockPostMessage = vi.fn()
		mockWebviewView = {
			webview: {
				postMessage: mockPostMessage,
				html: "",
				options: {},
				onDidReceiveMessage: vi.fn(),
				asWebviewUri: vi.fn(),
				cspSource: "vscode-webview://test-csp-source",
			},
			visible: true,
			onDidDispose: vi.fn(),
			onDidChangeVisibility: vi.fn(),
		} as unknown as vscode.WebviewView

		provider = new ClineProvider(mockContext, mockOutputChannel, "sidebar", new ContextProxy(mockContext))
	})

	test.skip("handles openProjectMcpSettings message", async () => {
		// Mock workspace folders first
		;(vscode.workspace as any).workspaceFolders = [{ uri: { fsPath: "/test/workspace" } }]

		// Mock fs functions
		const fs = await import("fs/promises")
		const mockedFs = vi.mocked(fs)
		mockedFs.mkdir.mockClear()
		mockedFs.mkdir.mockResolvedValue(undefined)
		mockedFs.writeFile.mockClear()
		mockedFs.writeFile.mockResolvedValue(undefined)

		// Mock fileExistsAtPath to return false (file doesn't exist)
		const fsUtils = await import("../../../utils/fs")
		vi.spyOn(fsUtils, "fileExistsAtPath").mockResolvedValue(false)

		// Mock openFile
		const openFileModule = await import("../../../integrations/misc/open-file")
		const openFileSpy = vi.spyOn(openFileModule, "openFile").mockClear().mockResolvedValue(undefined)

		// Set up the webview
		await provider.resolveWebviewView(mockWebviewView)
		const messageHandler = (mockWebviewView.webview.onDidReceiveMessage as any).mock.calls[0][0]

		// Ensure the message handler is properly set up
		expect(messageHandler).toBeDefined()
		expect(typeof messageHandler).toBe("function")

		// Trigger openProjectMcpSettings through the message handler
		await messageHandler({
			type: "openProjectMcpSettings",
		})

		// Check that fs.mkdir was called with the correct path
		expect(mockedFs.mkdir).toHaveBeenCalledWith("/test/workspace/.roo", { recursive: true })

		// Verify file was created with default content
		expect(safeWriteJson).toHaveBeenCalledWith("/test/workspace/.roo/mcp.json", { mcpServers: {} })

		// Check that openFile was called
		expect(openFileSpy).toHaveBeenCalledWith("/test/workspace/.roo/mcp.json")
	})

	test("handles openProjectMcpSettings when workspace is not open", async () => {
		await provider.resolveWebviewView(mockWebviewView)
		const messageHandler = (mockWebviewView.webview.onDidReceiveMessage as any).mock.calls[0][0]

		// Mock no workspace folders
		;(vscode.workspace as any).workspaceFolders = []

		// Trigger openProjectMcpSettings
		await messageHandler({ type: "openProjectMcpSettings" })

		// Verify error message was shown
		expect(vscode.window.showErrorMessage).toHaveBeenCalledWith("errors.no_workspace")
	})

	test.skip("handles openProjectMcpSettings file creation error", async () => {
		await provider.resolveWebviewView(mockWebviewView)
		const messageHandler = (mockWebviewView.webview.onDidReceiveMessage as any).mock.calls[0][0]

		// Mock workspace folders
		;(vscode.workspace as any).workspaceFolders = [{ uri: { fsPath: "/test/workspace" } }]

		// Mock fs functions to fail
		const fs = require("fs/promises")
		fs.mkdir.mockRejectedValue(new Error("Failed to create directory"))

		// Trigger openProjectMcpSettings
		await messageHandler({
			type: "openProjectMcpSettings",
		})

		// Verify error message was shown
		expect(vscode.window.showErrorMessage).toHaveBeenCalledWith(
			expect.stringContaining("Failed to create or open .roo/mcp.json"),
		)
	})
})

describe.skip("ContextProxy integration", () => {
	let provider: ClineProvider
	let mockContext: vscode.ExtensionContext
	let mockOutputChannel: vscode.OutputChannel
	let mockContextProxy: any

	beforeEach(() => {
		// Reset mocks
		vi.clearAllMocks()

		// Setup basic mocks
		mockContext = {
			globalState: {
				get: vi.fn(),
				update: vi.fn(),
				keys: vi.fn().mockReturnValue([]),
			},
			secrets: { get: vi.fn(), store: vi.fn(), delete: vi.fn() },
			extensionUri: {} as vscode.Uri,
			globalStorageUri: { fsPath: "/test/path" },
			extension: { packageJSON: { version: "1.0.0" } },
		} as unknown as vscode.ExtensionContext

		mockOutputChannel = { appendLine: vi.fn() } as unknown as vscode.OutputChannel
		mockContextProxy = new ContextProxy(mockContext)
		provider = new ClineProvider(mockContext, mockOutputChannel, "sidebar", mockContextProxy)
	})

	test("updateGlobalState uses contextProxy", async () => {
		await provider.setValue("currentApiConfigName", "testValue")
		expect(mockContextProxy.updateGlobalState).toHaveBeenCalledWith("currentApiConfigName", "testValue")
	})

	test("getGlobalState uses contextProxy", async () => {
		mockContextProxy.getGlobalState.mockResolvedValueOnce("testValue")
		const result = await provider.getValue("currentApiConfigName")
		expect(mockContextProxy.getGlobalState).toHaveBeenCalledWith("currentApiConfigName")
		expect(result).toBe("testValue")
	})

	test("storeSecret uses contextProxy", async () => {
		await provider.setValue("apiKey", "test-secret")
		expect(mockContextProxy.storeSecret).toHaveBeenCalledWith("apiKey", "test-secret")
	})

	test("contextProxy methods are available", () => {
		// Verify the contextProxy has all the required methods
		expect(mockContextProxy.getGlobalState).toBeDefined()
		expect(mockContextProxy.updateGlobalState).toBeDefined()
		expect(mockContextProxy.storeSecret).toBeDefined()
		expect(mockContextProxy.setValue).toBeDefined()
		expect(mockContextProxy.setValues).toBeDefined()
	})
})

describe("getTelemetryProperties", () => {
	let defaultTaskOptions: TaskOptions
	let provider: ClineProvider
	let mockContext: vscode.ExtensionContext
	let mockOutputChannel: vscode.OutputChannel
	let mockCline: any

	beforeEach(() => {
		// Reset mocks
		vi.clearAllMocks()

		// Initialize TelemetryService if not already initialized
		if (!TelemetryService.hasInstance()) {
			TelemetryService.createInstance([])
		}

		// Setup basic mocks
		mockContext = {
			globalState: {
				get: vi.fn().mockImplementation((key: string) => {
					if (key === "mode") return "code"
					if (key === "apiProvider") return "anthropic"
					return undefined
				}),
				update: vi.fn(),
				keys: vi.fn().mockReturnValue([]),
			},
			secrets: { get: vi.fn(), store: vi.fn(), delete: vi.fn() },
			extensionUri: {} as vscode.Uri,
			globalStorageUri: { fsPath: "/test/path" },
			extension: { packageJSON: { version: "1.0.0" } },
		} as unknown as vscode.ExtensionContext

		mockOutputChannel = { appendLine: vi.fn() } as unknown as vscode.OutputChannel
		provider = new ClineProvider(mockContext, mockOutputChannel, "sidebar", new ContextProxy(mockContext))

		defaultTaskOptions = {
			provider,
			apiConfiguration: {
				apiProvider: "openrouter",
			},
		}

		// Setup Task instance with mocked getModel method
		mockCline = new Task(defaultTaskOptions)
		mockCline.api = {
			getModel: vi.fn().mockReturnValue({
				id: "claude-sonnet-4-20250514",
				info: { contextWindow: 200000 },
			}),
		}
	})

	test("includes basic properties in telemetry", async () => {
		const properties = await provider.getTelemetryProperties()

		expect(properties).toHaveProperty("vscodeVersion")
		expect(properties).toHaveProperty("platform")
		expect(properties).toHaveProperty("appVersion", "1.0.0")
	})

	test("includes model ID from current Cline instance if available", async () => {
		// Add mock Cline to stack
		await provider.addClineToStack(mockCline)

		const properties = await provider.getTelemetryProperties()

		expect(properties).toHaveProperty("modelId", "claude-sonnet-4-20250514")
	})

	describe("cloud authentication telemetry", () => {
		beforeEach(() => {
			// Reset all mocks before each test
			vi.clearAllMocks()
		})

		test("includes cloud authentication property when user is authenticated", async () => {
			// Import the CloudService mock and update it
			const { CloudService } = await import("@roo-code/cloud")
			const mockCloudService = {
				isAuthenticated: vi.fn().mockReturnValue(true),
			}

			// Update the existing mock
			Object.defineProperty(CloudService, "instance", {
				get: vi.fn().mockReturnValue(mockCloudService),
				configurable: true,
			})

			const properties = await provider.getTelemetryProperties()

			expect(properties).toHaveProperty("cloudIsAuthenticated", true)
		})

		test("includes cloud authentication property when user is not authenticated", async () => {
			// Import the CloudService mock and update it
			const { CloudService } = await import("@roo-code/cloud")
			const mockCloudService = {
				isAuthenticated: vi.fn().mockReturnValue(false),
			}

			// Update the existing mock
			Object.defineProperty(CloudService, "instance", {
				get: vi.fn().mockReturnValue(mockCloudService),
				configurable: true,
			})

			const properties = await provider.getTelemetryProperties()

			expect(properties).toHaveProperty("cloudIsAuthenticated", false)
		})

		test("handles CloudService errors gracefully", async () => {
			// Import the CloudService mock and update it to throw an error
			const { CloudService } = await import("@roo-code/cloud")
			Object.defineProperty(CloudService, "instance", {
				get: vi.fn().mockImplementation(() => {
					throw new Error("CloudService not available")
				}),
				configurable: true,
			})

			const properties = await provider.getTelemetryProperties()

			// Should still include basic telemetry properties
			expect(properties).toHaveProperty("vscodeVersion")
			expect(properties).toHaveProperty("platform")
			expect(properties).toHaveProperty("appVersion", "1.0.0")

			// Cloud property should be undefined when CloudService is not available
			expect(properties).toHaveProperty("cloudIsAuthenticated", undefined)
		})

		test("handles CloudService method errors gracefully", async () => {
			// Import the CloudService mock and update it
			const { CloudService } = await import("@roo-code/cloud")
			const mockCloudService = {
				isAuthenticated: vi.fn().mockImplementation(() => {
					throw new Error("Authentication check error")
				}),
			}

			// Update the existing mock
			Object.defineProperty(CloudService, "instance", {
				get: vi.fn().mockReturnValue(mockCloudService),
				configurable: true,
			})

			const properties = await provider.getTelemetryProperties()

			// Should still include basic telemetry properties
			expect(properties).toHaveProperty("vscodeVersion")
			expect(properties).toHaveProperty("platform")
			expect(properties).toHaveProperty("appVersion", "1.0.0")

			// Property that errored should be undefined
			expect(properties).toHaveProperty("cloudIsAuthenticated", undefined)
		})
	})
})

describe("ClineProvider - Router Models", () => {
	let provider: ClineProvider
	let mockContext: vscode.ExtensionContext
	let mockOutputChannel: vscode.OutputChannel
	let mockWebviewView: vscode.WebviewView
	let mockPostMessage: any

	beforeEach(() => {
		vi.clearAllMocks()

		const globalState: Record<string, string | undefined> = {}
		const secrets: Record<string, string | undefined> = {}

		mockContext = {
			extensionPath: "/test/path",
			extensionUri: {} as vscode.Uri,
			globalState: {
				get: vi.fn().mockImplementation((key: string) => globalState[key]),
				update: vi
					.fn()
					.mockImplementation((key: string, value: string | undefined) => (globalState[key] = value)),
				keys: vi.fn().mockImplementation(() => Object.keys(globalState)),
			},
			secrets: {
				get: vi.fn().mockImplementation((key: string) => secrets[key]),
				store: vi.fn().mockImplementation((key: string, value: string | undefined) => (secrets[key] = value)),
				delete: vi.fn().mockImplementation((key: string) => delete secrets[key]),
			},
			subscriptions: [],
			extension: {
				packageJSON: { version: "1.0.0" },
			},
			globalStorageUri: {
				fsPath: "/test/storage/path",
			},
		} as unknown as vscode.ExtensionContext

		mockOutputChannel = {
			appendLine: vi.fn(),
			clear: vi.fn(),
			dispose: vi.fn(),
		} as unknown as vscode.OutputChannel

		mockPostMessage = vi.fn()
		mockWebviewView = {
			webview: {
				postMessage: mockPostMessage,
				html: "",
				options: {},
				onDidReceiveMessage: vi.fn(),
				asWebviewUri: vi.fn(),
			},
			visible: true,
			onDidDispose: vi.fn().mockImplementation((callback) => {
				callback()
				return { dispose: vi.fn() }
			}),
			onDidChangeVisibility: vi.fn().mockImplementation(() => ({ dispose: vi.fn() })),
		} as unknown as vscode.WebviewView

		if (!TelemetryService.hasInstance()) {
			TelemetryService.createInstance([])
		}

		provider = new ClineProvider(mockContext, mockOutputChannel, "sidebar", new ContextProxy(mockContext))
	})

	test("handles requestRouterModels with successful responses", async () => {
		await provider.resolveWebviewView(mockWebviewView)
		const messageHandler = (mockWebviewView.webview.onDidReceiveMessage as any).mock.calls[0][0]

		// Mock getState to return API configuration
		vi.spyOn(provider, "getState").mockResolvedValue({
			apiConfiguration: {
				openRouterApiKey: "openrouter-key",
				requestyApiKey: "requesty-key",
				glamaApiKey: "glama-key",
				unboundApiKey: "unbound-key",
				litellmApiKey: "litellm-key",
				litellmBaseUrl: "http://localhost:4000",
			},
		} as any)

		const mockModels = {
			"model-1": {
				maxTokens: 4096,
				contextWindow: 8192,
				description: "Test model 1",
				supportsPromptCache: false,
			},
			"model-2": {
				maxTokens: 8192,
				contextWindow: 16384,
				description: "Test model 2",
				supportsPromptCache: false,
			},
		}

		const { getModels } = await import("../../../api/providers/fetchers/modelCache")
		vi.mocked(getModels).mockResolvedValue(mockModels)

		await messageHandler({ type: "requestRouterModels" })

		// Verify getModels was called for each provider with correct options
		expect(getModels).toHaveBeenCalledWith({ provider: "openrouter" })
		expect(getModels).toHaveBeenCalledWith({ provider: "requesty", apiKey: "requesty-key" })
		expect(getModels).toHaveBeenCalledWith({ provider: "glama" })
		expect(getModels).toHaveBeenCalledWith({ provider: "unbound", apiKey: "unbound-key" })
		expect(getModels).toHaveBeenCalledWith({ provider: "vercel-ai-gateway" })
		expect(getModels).toHaveBeenCalledWith({
			provider: "litellm",
			apiKey: "litellm-key",
			baseUrl: "http://localhost:4000",
		})

		// Verify response was sent
		expect(mockPostMessage).toHaveBeenCalledWith({
			type: "routerModels",
			routerModels: {
				deepinfra: mockModels,
				openrouter: mockModels,
				requesty: mockModels,
				glama: mockModels,
				unbound: mockModels,
				litellm: mockModels,
				ollama: {},
				lmstudio: {},
<<<<<<< HEAD
				watsonx: {},
=======
				"vercel-ai-gateway": mockModels,
>>>>>>> c837025d
			},
		})
	})

	test("handles requestRouterModels with individual provider failures", async () => {
		await provider.resolveWebviewView(mockWebviewView)
		const messageHandler = (mockWebviewView.webview.onDidReceiveMessage as any).mock.calls[0][0]

		vi.spyOn(provider, "getState").mockResolvedValue({
			apiConfiguration: {
				openRouterApiKey: "openrouter-key",
				requestyApiKey: "requesty-key",
				glamaApiKey: "glama-key",
				unboundApiKey: "unbound-key",
				litellmApiKey: "litellm-key",
				litellmBaseUrl: "http://localhost:4000",
			},
		} as any)

		const mockModels = {
			"model-1": { maxTokens: 4096, contextWindow: 8192, description: "Test model", supportsPromptCache: false },
		}
		const { getModels } = await import("../../../api/providers/fetchers/modelCache")

		// Mock some providers to succeed and others to fail
		vi.mocked(getModels)
			.mockResolvedValueOnce(mockModels) // openrouter success
			.mockRejectedValueOnce(new Error("Requesty API error")) // requesty fail
			.mockResolvedValueOnce(mockModels) // glama success
			.mockRejectedValueOnce(new Error("Unbound API error")) // unbound fail
			.mockResolvedValueOnce(mockModels) // vercel-ai-gateway success
			.mockResolvedValueOnce(mockModels) // deepinfra success
			.mockRejectedValueOnce(new Error("LiteLLM connection failed")) // litellm fail

		await messageHandler({ type: "requestRouterModels" })

		// Verify main response includes successful providers and empty objects for failed ones
		expect(mockPostMessage).toHaveBeenCalledWith({
			type: "routerModels",
			routerModels: {
				deepinfra: mockModels,
				openrouter: mockModels,
				requesty: {},
				glama: mockModels,
				unbound: {},
				ollama: {},
				lmstudio: {},
				litellm: {},
<<<<<<< HEAD
				watsonx: {},
=======
				"vercel-ai-gateway": mockModels,
>>>>>>> c837025d
			},
		})

		// Verify error messages were sent for failed providers
		expect(mockPostMessage).toHaveBeenCalledWith({
			type: "singleRouterModelFetchResponse",
			success: false,
			error: "Requesty API error",
			values: { provider: "requesty" },
		})

		expect(mockPostMessage).toHaveBeenCalledWith({
			type: "singleRouterModelFetchResponse",
			success: false,
			error: "Unbound API error",
			values: { provider: "unbound" },
		})

		expect(mockPostMessage).toHaveBeenCalledWith({
			type: "singleRouterModelFetchResponse",
			success: false,
			error: "Unbound API error",
			values: { provider: "unbound" },
		})

		expect(mockPostMessage).toHaveBeenCalledWith({
			type: "singleRouterModelFetchResponse",
			success: false,
			error: "LiteLLM connection failed",
			values: { provider: "litellm" },
		})
	})

	test("handles requestRouterModels with LiteLLM values from message", async () => {
		await provider.resolveWebviewView(mockWebviewView)
		const messageHandler = (mockWebviewView.webview.onDidReceiveMessage as any).mock.calls[0][0]

		// Mock state without LiteLLM config
		vi.spyOn(provider, "getState").mockResolvedValue({
			apiConfiguration: {
				openRouterApiKey: "openrouter-key",
				requestyApiKey: "requesty-key",
				glamaApiKey: "glama-key",
				unboundApiKey: "unbound-key",
				// No litellm config
			},
		} as any)

		const mockModels = {
			"model-1": { maxTokens: 4096, contextWindow: 8192, description: "Test model", supportsPromptCache: false },
		}
		const { getModels } = await import("../../../api/providers/fetchers/modelCache")
		vi.mocked(getModels).mockResolvedValue(mockModels)

		await messageHandler({
			type: "requestRouterModels",
			values: {
				litellmApiKey: "message-litellm-key",
				litellmBaseUrl: "http://message-url:4000",
			},
		})

		// Verify LiteLLM was called with values from message
		expect(getModels).toHaveBeenCalledWith({
			provider: "litellm",
			apiKey: "message-litellm-key",
			baseUrl: "http://message-url:4000",
		})
	})

	test("skips LiteLLM when neither config nor message values are provided", async () => {
		await provider.resolveWebviewView(mockWebviewView)
		const messageHandler = (mockWebviewView.webview.onDidReceiveMessage as any).mock.calls[0][0]

		vi.spyOn(provider, "getState").mockResolvedValue({
			apiConfiguration: {
				openRouterApiKey: "openrouter-key",
				requestyApiKey: "requesty-key",
				glamaApiKey: "glama-key",
				unboundApiKey: "unbound-key",
				// No litellm config
			},
		} as any)

		const mockModels = {
			"model-1": { maxTokens: 4096, contextWindow: 8192, description: "Test model", supportsPromptCache: false },
		}
		const { getModels } = await import("../../../api/providers/fetchers/modelCache")
		vi.mocked(getModels).mockResolvedValue(mockModels)

		await messageHandler({ type: "requestRouterModels" })

		// Verify LiteLLM was NOT called
		expect(getModels).not.toHaveBeenCalledWith(
			expect.objectContaining({
				provider: "litellm",
			}),
		)

		// Verify response includes empty object for LiteLLM
		expect(mockPostMessage).toHaveBeenCalledWith({
			type: "routerModels",
			routerModels: {
				deepinfra: mockModels,
				openrouter: mockModels,
				requesty: mockModels,
				glama: mockModels,
				unbound: mockModels,
				litellm: {},
				ollama: {},
				lmstudio: {},
<<<<<<< HEAD
				watsonx: {},
=======
				"vercel-ai-gateway": mockModels,
>>>>>>> c837025d
			},
		})
	})

	test("handles requestLmStudioModels with proper response", async () => {
		await provider.resolveWebviewView(mockWebviewView)
		const messageHandler = (mockWebviewView.webview.onDidReceiveMessage as any).mock.calls[0][0]

		vi.spyOn(provider, "getState").mockResolvedValue({
			apiConfiguration: {
				lmStudioModelId: "model-1",
				lmStudioBaseUrl: "http://localhost:1234",
			},
		} as any)

		const mockModels = {
			"model-1": { maxTokens: 4096, contextWindow: 8192, description: "Test model", supportsPromptCache: false },
		}
		const { getModels } = await import("../../../api/providers/fetchers/modelCache")
		vi.mocked(getModels).mockResolvedValue(mockModels)

		await messageHandler({
			type: "requestLmStudioModels",
		})

		expect(getModels).toHaveBeenCalledWith({
			provider: "lmstudio",
			baseUrl: "http://localhost:1234",
		})
	})
})

describe("ClineProvider - Comprehensive Edit/Delete Edge Cases", () => {
	let provider: ClineProvider
	let mockContext: vscode.ExtensionContext
	let mockOutputChannel: vscode.OutputChannel
	let mockWebviewView: vscode.WebviewView
	let mockPostMessage: any
	let defaultTaskOptions: TaskOptions

	beforeEach(() => {
		vi.clearAllMocks()

		if (!TelemetryService.hasInstance()) {
			TelemetryService.createInstance([])
		}

		const globalState: Record<string, string | undefined> = {
			mode: "code",
			currentApiConfigName: "current-config",
		}

		const secrets: Record<string, string | undefined> = {}

		mockContext = {
			extensionPath: "/test/path",
			extensionUri: {} as vscode.Uri,
			globalState: {
				get: vi.fn().mockImplementation((key: string) => globalState[key]),
				update: vi
					.fn()
					.mockImplementation((key: string, value: string | undefined) => (globalState[key] = value)),
				keys: vi.fn().mockImplementation(() => Object.keys(globalState)),
			},
			secrets: {
				get: vi.fn().mockImplementation((key: string) => secrets[key]),
				store: vi.fn().mockImplementation((key: string, value: string | undefined) => (secrets[key] = value)),
				delete: vi.fn().mockImplementation((key: string) => delete secrets[key]),
			},
			subscriptions: [],
			extension: {
				packageJSON: { version: "1.0.0" },
			},
			globalStorageUri: {
				fsPath: "/test/storage/path",
			},
		} as unknown as vscode.ExtensionContext

		mockOutputChannel = {
			appendLine: vi.fn(),
			clear: vi.fn(),
			dispose: vi.fn(),
		} as unknown as vscode.OutputChannel

		mockPostMessage = vi.fn()

		mockWebviewView = {
			webview: {
				postMessage: mockPostMessage,
				html: "",
				options: {},
				onDidReceiveMessage: vi.fn(),
				asWebviewUri: vi.fn(),
			},
			visible: true,
			onDidDispose: vi.fn().mockImplementation((callback) => {
				callback()
				return { dispose: vi.fn() }
			}),
			onDidChangeVisibility: vi.fn().mockImplementation(() => ({ dispose: vi.fn() })),
		} as unknown as vscode.WebviewView

		provider = new ClineProvider(mockContext, mockOutputChannel, "sidebar", new ContextProxy(mockContext))

		defaultTaskOptions = {
			provider,
			apiConfiguration: {
				apiProvider: "openrouter",
			},
		}

		// Mock getMcpHub method
		provider.getMcpHub = vi.fn().mockReturnValue({
			listTools: vi.fn().mockResolvedValue([]),
			callTool: vi.fn().mockResolvedValue({ content: [] }),
			listResources: vi.fn().mockResolvedValue([]),
			readResource: vi.fn().mockResolvedValue({ contents: [] }),
			getAllServers: vi.fn().mockReturnValue([]),
		})
	})

	describe("Edit Messages with Images and Attachments", () => {
		beforeEach(async () => {
			await provider.resolveWebviewView(mockWebviewView)
		})

		test("handles editing messages containing images", async () => {
			const mockMessages = [
				{ ts: 1000, type: "say", say: "user_feedback", text: "Original message" },
				{
					ts: 2000,
					type: "say",
					say: "user_feedback",
					text: "Message with image",
					images: [
						"data:image/png;base64,iVBORw0KGgoAAAANSUhEUgAAAAEAAAABCAYAAAAfFcSJAAAADUlEQVR42mP8/5+hHgAHggJ/PchI7wAAAABJRU5ErkJggg==",
					],
					value: 3000,
				},
				{ ts: 3000, type: "say", say: "text", text: "AI response" },
			] as ClineMessage[]

			const mockCline = new Task(defaultTaskOptions)
			mockCline.clineMessages = mockMessages
			mockCline.apiConversationHistory = [{ ts: 1000 }, { ts: 2000 }, { ts: 3000 }] as any[]
			mockCline.overwriteClineMessages = vi.fn()
			mockCline.overwriteApiConversationHistory = vi.fn()
			mockCline.submitUserMessage = vi.fn()

			await provider.addClineToStack(mockCline)
			;(provider as any).getTaskWithId = vi.fn().mockResolvedValue({
				historyItem: { id: "test-task-id" },
			})

			const messageHandler = (mockWebviewView.webview.onDidReceiveMessage as any).mock.calls[0][0]
			await messageHandler({
				type: "submitEditedMessage",
				value: 3000,
				editedMessageContent: "Edited message with preserved images",
			})

			// Verify dialog was shown
			expect(mockPostMessage).toHaveBeenCalledWith({
				type: "showEditMessageDialog",
				messageTs: 3000,
				text: "Edited message with preserved images",
				hasCheckpoint: false,
				images: undefined,
			})

			// Simulate confirmation
			await messageHandler({
				type: "editMessageConfirm",
				messageTs: 3000,
				text: "Edited message with preserved images",
			})

			// Verify messages were edited correctly - the ORIGINAL user message and all subsequent messages are removed
			expect(mockCline.overwriteClineMessages).toHaveBeenCalledWith([mockMessages[0]])
			expect(mockCline.overwriteApiConversationHistory).toHaveBeenCalledWith([{ ts: 1000 }])
			// Verify submitUserMessage was called with the edited content
			expect(mockCline.submitUserMessage).toHaveBeenCalledWith("Edited message with preserved images", undefined)
		})

		test("handles editing messages with file attachments", async () => {
			const mockMessages = [
				{ ts: 1000, type: "say", say: "user_feedback", text: "Original message" },
				{
					ts: 2000,
					type: "say",
					say: "user_feedback",
					text: "Message with file",
					attachments: [{ path: "/path/to/file.txt", type: "file" }],
					value: 3000,
				},
				{ ts: 3000, type: "say", say: "text", text: "AI response" },
			] as ClineMessage[]

			const mockCline = new Task(defaultTaskOptions)
			mockCline.clineMessages = mockMessages
			mockCline.apiConversationHistory = [{ ts: 1000 }, { ts: 2000 }, { ts: 3000 }] as any[]
			mockCline.overwriteClineMessages = vi.fn()
			mockCline.overwriteApiConversationHistory = vi.fn()
			mockCline.submitUserMessage = vi.fn()

			await provider.addClineToStack(mockCline)
			;(provider as any).getTaskWithId = vi.fn().mockResolvedValue({
				historyItem: { id: "test-task-id" },
			})

			const messageHandler = (mockWebviewView.webview.onDidReceiveMessage as any).mock.calls[0][0]
			await messageHandler({
				type: "submitEditedMessage",
				value: 3000,
				editedMessageContent: "Edited message with file attachment",
			})

			// Verify dialog was shown
			expect(mockPostMessage).toHaveBeenCalledWith({
				type: "showEditMessageDialog",
				messageTs: 3000,
				text: "Edited message with file attachment",
				hasCheckpoint: false,
				images: undefined,
			})

			// Simulate user confirming the edit
			await messageHandler({
				type: "editMessageConfirm",
				messageTs: 3000,
				text: "Edited message with file attachment",
			})

			expect(mockCline.overwriteClineMessages).toHaveBeenCalled()
			expect(mockCline.submitUserMessage).toHaveBeenCalledWith("Edited message with file attachment", undefined)
		})
	})

	describe("Network Failure Scenarios", () => {
		beforeEach(async () => {
			;(vscode.window.showInformationMessage as any) = vi.fn()
			await provider.resolveWebviewView(mockWebviewView)
		})

		test("handles network timeout during edit submission", async () => {
			const mockCline = new Task(defaultTaskOptions)
			mockCline.clineMessages = [
				{ ts: 1000, type: "say", say: "user_feedback", text: "Original message", value: 2000 },
				{ ts: 2000, type: "say", say: "text", text: "AI response" },
			] as ClineMessage[]
			mockCline.apiConversationHistory = [{ ts: 1000 }, { ts: 2000 }] as any[]
			mockCline.overwriteClineMessages = vi.fn()
			mockCline.overwriteApiConversationHistory = vi.fn()
			mockCline.handleWebviewAskResponse = vi.fn().mockRejectedValue(new Error("Network timeout"))

			await provider.addClineToStack(mockCline)
			;(provider as any).getTaskWithId = vi.fn().mockResolvedValue({
				historyItem: { id: "test-task-id" },
			})

			const messageHandler = (mockWebviewView.webview.onDidReceiveMessage as any).mock.calls[0][0]

			// Should not throw error, but handle gracefully
			await expect(
				messageHandler({
					type: "submitEditedMessage",
					value: 2000,
					editedMessageContent: "Edited message",
				}),
			).resolves.toBeUndefined()

			// Verify dialog was shown
			expect(mockPostMessage).toHaveBeenCalledWith({
				type: "showEditMessageDialog",
				messageTs: 2000,
				text: "Edited message",
				hasCheckpoint: false,
				images: undefined,
			})

			// Simulate user confirming the edit
			await messageHandler({ type: "editMessageConfirm", messageTs: 2000, text: "Edited message" })

			expect(mockCline.overwriteClineMessages).toHaveBeenCalled()
		})

		test("handles connection drops during edit operation", async () => {
			const mockCline = new Task(defaultTaskOptions)
			mockCline.clineMessages = [
				{ ts: 1000, type: "say", say: "user_feedback", text: "Original message", value: 2000 },
				{ ts: 2000, type: "say", say: "text", text: "AI response" },
			] as ClineMessage[]
			mockCline.apiConversationHistory = [{ ts: 1000 }, { ts: 2000 }] as any[]
			mockCline.overwriteClineMessages = vi.fn().mockRejectedValue(new Error("Connection lost"))
			mockCline.overwriteApiConversationHistory = vi.fn()
			mockCline.handleWebviewAskResponse = vi.fn()

			await provider.addClineToStack(mockCline)
			;(provider as any).getTaskWithId = vi.fn().mockResolvedValue({
				historyItem: { id: "test-task-id" },
			})

			const messageHandler = (mockWebviewView.webview.onDidReceiveMessage as any).mock.calls[0][0]

			// Should handle connection error gracefully
			await expect(
				messageHandler({
					type: "submitEditedMessage",
					value: 2000,
					editedMessageContent: "Edited message",
				}),
			).resolves.toBeUndefined()

			// Verify dialog was shown
			expect(mockPostMessage).toHaveBeenCalledWith({
				type: "showEditMessageDialog",
				messageTs: 2000,
				text: "Edited message",
				hasCheckpoint: false,
				images: undefined,
			})

			// Simulate user confirming the edit
			await messageHandler({ type: "editMessageConfirm", messageTs: 2000, text: "Edited message" })

			// The error should be caught and shown
			expect(vscode.window.showErrorMessage).toHaveBeenCalledWith("errors.message.error_editing_message")
		})
	})

	describe("Concurrent Edit Operations", () => {
		beforeEach(async () => {
			;(vscode.window.showInformationMessage as any) = vi.fn()
			await provider.resolveWebviewView(mockWebviewView)
		})

		test("handles race conditions with simultaneous edits", async () => {
			const mockCline = new Task(defaultTaskOptions)
			mockCline.clineMessages = [
				{ ts: 1000, type: "say", say: "user_feedback", text: "Message 1", value: 2000 },
				{ ts: 2000, type: "say", say: "text", text: "AI response 1" },
				{ ts: 3000, type: "say", say: "user_feedback", text: "Message 2", value: 4000 },
				{ ts: 4000, type: "say", say: "text", text: "AI response 2" },
			] as ClineMessage[]
			mockCline.apiConversationHistory = [{ ts: 1000 }, { ts: 2000 }, { ts: 3000 }, { ts: 4000 }] as any[]
			mockCline.overwriteClineMessages = vi.fn()
			mockCline.overwriteApiConversationHistory = vi.fn()
			mockCline.handleWebviewAskResponse = vi.fn()

			await provider.addClineToStack(mockCline)
			;(provider as any).getTaskWithId = vi.fn().mockResolvedValue({
				historyItem: { id: "test-task-id" },
			})

			const messageHandler = (mockWebviewView.webview.onDidReceiveMessage as any).mock.calls[0][0]

			// Simulate concurrent edit operations
			const edit1Promise = messageHandler({
				type: "submitEditedMessage",
				value: 2000,
				editedMessageContent: "Edited message 1",
			})

			const edit2Promise = messageHandler({
				type: "submitEditedMessage",
				value: 4000,
				editedMessageContent: "Edited message 2",
			})

			await Promise.all([edit1Promise, edit2Promise])

			// Verify dialogs were shown for both edits
			expect(mockPostMessage).toHaveBeenCalledWith({
				type: "showEditMessageDialog",
				messageTs: 2000,
				text: "Edited message 1",
				hasCheckpoint: false,
				images: undefined,
			})
			expect(mockPostMessage).toHaveBeenCalledWith({
				type: "showEditMessageDialog",
				messageTs: 4000,
				text: "Edited message 2",
				hasCheckpoint: false,
				images: undefined,
			})

			// Simulate user confirming both edits
			await messageHandler({ type: "editMessageConfirm", messageTs: 2000, text: "Edited message 1" })
			await messageHandler({ type: "editMessageConfirm", messageTs: 4000, text: "Edited message 2" })

			// Both operations should complete without throwing
			expect(mockCline.overwriteClineMessages).toHaveBeenCalled()
		})
	})

	describe("Edit Permissions and Authorization", () => {
		beforeEach(async () => {
			;(vscode.window.showInformationMessage as any) = vi.fn()
			await provider.resolveWebviewView(mockWebviewView)
		})

		test("handles edit permission failures", async () => {
			// Mock no current cline (simulating permission failure)
			vi.spyOn(provider, "getCurrentTask").mockReturnValue(undefined)

			const messageHandler = (mockWebviewView.webview.onDidReceiveMessage as any).mock.calls[0][0]

			await messageHandler({
				type: "submitEditedMessage",
				value: 2000,
				editedMessageContent: "Edited message",
			})

			// Should not show confirmation dialog when no current cline
			expect(vscode.window.showInformationMessage).not.toHaveBeenCalled()
		})

		test("handles authorization failures during edit", async () => {
			const mockCline = new Task(defaultTaskOptions)
			mockCline.clineMessages = [
				{ ts: 1000, type: "say", say: "user_feedback", text: "Original message", value: 2000 },
				{ ts: 2000, type: "say", say: "text", text: "AI response" },
			] as ClineMessage[]
			mockCline.apiConversationHistory = [{ ts: 1000 }, { ts: 2000 }] as any[]
			mockCline.overwriteClineMessages = vi.fn().mockRejectedValue(new Error("Unauthorized"))
			mockCline.overwriteApiConversationHistory = vi.fn()
			mockCline.handleWebviewAskResponse = vi.fn()

			await provider.addClineToStack(mockCline)
			;(provider as any).getTaskWithId = vi.fn().mockResolvedValue({
				historyItem: { id: "test-task-id" },
			})

			const messageHandler = (mockWebviewView.webview.onDidReceiveMessage as any).mock.calls[0][0]

			await messageHandler({
				type: "submitEditedMessage",
				value: 2000,
				editedMessageContent: "Edited message",
			})

			// Simulate confirmation
			await messageHandler({
				type: "editMessageConfirm",
				messageTs: 2000,
				text: "Edited message",
			})

			expect(vscode.window.showErrorMessage).toHaveBeenCalledWith("errors.message.error_editing_message")
		})

		describe("Malformed Requests and Invalid Formats", () => {
			beforeEach(async () => {
				await provider.resolveWebviewView(mockWebviewView)
			})

			test("handles malformed edit requests", async () => {
				const messageHandler = (mockWebviewView.webview.onDidReceiveMessage as any).mock.calls[0][0]

				// Test with missing value
				await messageHandler({
					type: "submitEditedMessage",
					editedMessageContent: "Edited message",
				})

				// Test with invalid value type
				await messageHandler({
					type: "submitEditedMessage",
					value: "invalid",
					editedMessageContent: "Edited message",
				})

				// Test with missing editedMessageContent
				await messageHandler({
					type: "submitEditedMessage",
					value: 2000,
				})

				// Should not show confirmation dialog for malformed requests
				expect(vscode.window.showInformationMessage).not.toHaveBeenCalled()
			})

			test("handles invalid message formats", async () => {
				const messageHandler = (mockWebviewView.webview.onDidReceiveMessage as any).mock.calls[0][0]

				// Test with null message - should throw error
				await expect(messageHandler(null)).rejects.toThrow()

				// Test with undefined message - should throw error
				await expect(messageHandler(undefined)).rejects.toThrow()

				// Test with message missing type
				await expect(
					messageHandler({
						value: 2000,
						editedMessageContent: "Edited message",
					}),
				).resolves.toBeUndefined()

				// Should handle gracefully without errors
				expect(vscode.window.showInformationMessage).not.toHaveBeenCalled()
			})

			test("handles invalid timestamp values", async () => {
				;(vscode.window.showInformationMessage as any) = vi.fn()

				const mockCline = new Task(defaultTaskOptions)
				mockCline.clineMessages = [
					{ ts: 1000, type: "say", say: "user_feedback", text: "Original message" },
					{ ts: 2000, type: "say", say: "text", text: "AI response" },
				] as ClineMessage[]
				mockCline.apiConversationHistory = [{ ts: 1000 }, { ts: 2000 }] as any[]

				await provider.addClineToStack(mockCline)

				const messageHandler = (mockWebviewView.webview.onDidReceiveMessage as any).mock.calls[0][0]

				// Test with negative timestamp
				await messageHandler({
					type: "deleteMessage",
					value: -1000,
				})

				// Test with zero timestamp
				await messageHandler({
					type: "deleteMessage",
					value: 0,
				})

				// Invalid timestamps may still trigger confirmation dialog
				// This is expected behavior as the system tries to process the message
			})
		})

		describe("Operations on Deleted or Non-existent Messages", () => {
			beforeEach(async () => {
				;(vscode.window.showInformationMessage as any) = vi.fn()
				await provider.resolveWebviewView(mockWebviewView)
			})

			test("handles edit operations on deleted messages", async () => {
				const mockCline = new Task(defaultTaskOptions)
				mockCline.clineMessages = [
					{ ts: 1000, type: "say", say: "user_feedback", text: "Existing message" },
				] as ClineMessage[]
				mockCline.apiConversationHistory = [{ ts: 1000 }] as any[]
				mockCline.overwriteClineMessages = vi.fn()
				mockCline.overwriteApiConversationHistory = vi.fn()
				mockCline.handleWebviewAskResponse = vi.fn()

				await provider.addClineToStack(mockCline)
				;(provider as any).getTaskWithId = vi.fn().mockResolvedValue({
					historyItem: { id: "test-task-id" },
				})

				const messageHandler = (mockWebviewView.webview.onDidReceiveMessage as any).mock.calls[0][0]

				// Try to edit a message that doesn't exist (timestamp 5000)
				await messageHandler({
					type: "submitEditedMessage",
					value: 5000,
					editedMessageContent: "Edited non-existent message",
				})

				// Should show edit dialog
				expect(mockPostMessage).toHaveBeenCalledWith({
					type: "showEditMessageDialog",
					messageTs: 5000,
					text: "Edited non-existent message",
					hasCheckpoint: false,
					images: undefined,
				})

				// Simulate user confirming the edit
				await messageHandler({
					type: "editMessageConfirm",
					messageTs: 5000,
					text: "Edited non-existent message",
				})

				// Should not perform any operations since message doesn't exist
				expect(mockCline.overwriteClineMessages).not.toHaveBeenCalled()
				expect(mockCline.handleWebviewAskResponse).not.toHaveBeenCalled()
			})

			test("handles delete operations on non-existent messages", async () => {
				const mockCline = new Task(defaultTaskOptions)
				mockCline.clineMessages = [
					{ ts: 1000, type: "say", say: "user_feedback", text: "Existing message" },
				] as ClineMessage[]
				mockCline.apiConversationHistory = [{ ts: 1000 }] as any[]
				mockCline.overwriteClineMessages = vi.fn()
				mockCline.overwriteApiConversationHistory = vi.fn()

				await provider.addClineToStack(mockCline)
				;(provider as any).getTaskWithId = vi.fn().mockResolvedValue({
					historyItem: { id: "test-task-id" },
				})

				const messageHandler = (mockWebviewView.webview.onDidReceiveMessage as any).mock.calls[0][0]

				// Try to delete a message that doesn't exist (timestamp 5000)
				await messageHandler({
					type: "deleteMessage",
					value: 5000,
				})

				// Should show delete dialog
				expect(mockPostMessage).toHaveBeenCalledWith({
					type: "showDeleteMessageDialog",
					messageTs: 5000,
					hasCheckpoint: false,
				})

				// Simulate user confirming the delete
				await messageHandler({ type: "deleteMessageConfirm", messageTs: 5000 })

				// Should not perform any operations since message doesn't exist
				expect(mockCline.overwriteClineMessages).not.toHaveBeenCalled()
			})
		})

		describe("Resource Cleanup During Failed Operations", () => {
			beforeEach(async () => {
				;(vscode.window.showInformationMessage as any) = vi.fn()
				await provider.resolveWebviewView(mockWebviewView)
			})

			test("validates proper cleanup during failed edit operations", async () => {
				const mockCline = new Task(defaultTaskOptions)
				mockCline.clineMessages = [
					{ ts: 1000, type: "say", say: "user_feedback", text: "Original message", value: 2000 },
					{ ts: 2000, type: "say", say: "text", text: "AI response" },
				] as ClineMessage[]
				mockCline.apiConversationHistory = [{ ts: 1000 }, { ts: 2000 }] as any[]

				// Mock cleanup tracking
				const cleanupSpy = vi.fn()
				mockCline.overwriteClineMessages = vi.fn().mockImplementation(() => {
					cleanupSpy()
					throw new Error("Operation failed")
				})
				mockCline.overwriteApiConversationHistory = vi.fn()
				mockCline.handleWebviewAskResponse = vi.fn()

				await provider.addClineToStack(mockCline)
				;(provider as any).getTaskWithId = vi.fn().mockResolvedValue({
					historyItem: { id: "test-task-id" },
				})

				const messageHandler = (mockWebviewView.webview.onDidReceiveMessage as any).mock.calls[0][0]

				await messageHandler({
					type: "submitEditedMessage",
					value: 2000,
					editedMessageContent: "Edited message",
				})

				// Should show edit dialog
				expect(mockPostMessage).toHaveBeenCalledWith({
					type: "showEditMessageDialog",
					messageTs: 2000,
					text: "Edited message",
					hasCheckpoint: false,
					images: undefined,
				})

				// Simulate user confirming the edit
				await messageHandler({ type: "editMessageConfirm", messageTs: 2000, text: "Edited message" })

				// Verify cleanup was attempted before failure
				expect(cleanupSpy).toHaveBeenCalled()
				expect(vscode.window.showErrorMessage).toHaveBeenCalledWith("errors.message.error_editing_message")
			})

			test("validates proper cleanup during failed delete operations", async () => {
				const mockCline = new Task(defaultTaskOptions)
				mockCline.clineMessages = [
					{ ts: 1000, type: "say", say: "user_feedback", text: "Message to delete" },
					{ ts: 2000, type: "say", say: "text", text: "AI response" },
				] as ClineMessage[]
				mockCline.apiConversationHistory = [{ ts: 1000 }, { ts: 2000 }] as any[]

				// Mock cleanup tracking
				const cleanupSpy = vi.fn()
				mockCline.overwriteClineMessages = vi.fn().mockImplementation(() => {
					cleanupSpy()
					throw new Error("Delete operation failed")
				})
				mockCline.overwriteApiConversationHistory = vi.fn()

				await provider.addClineToStack(mockCline)
				;(provider as any).getTaskWithId = vi.fn().mockResolvedValue({
					historyItem: { id: "test-task-id" },
				})

				const messageHandler = (mockWebviewView.webview.onDidReceiveMessage as any).mock.calls[0][0]

				await messageHandler({ type: "deleteMessage", value: 2000 })

				// Should show delete dialog
				expect(mockPostMessage).toHaveBeenCalledWith({
					type: "showDeleteMessageDialog",
					messageTs: 2000,
					hasCheckpoint: false,
				})

				// Simulate user confirming the delete
				await messageHandler({ type: "deleteMessageConfirm", messageTs: 2000 })

				// Verify cleanup was attempted before failure
				expect(cleanupSpy).toHaveBeenCalled()
				expect(vscode.window.showErrorMessage).toHaveBeenCalledWith("errors.message.error_deleting_message")
			})
		})

		describe("Large Message Payloads", () => {
			beforeEach(async () => {
				;(vscode.window.showInformationMessage as any) = vi.fn()
				await provider.resolveWebviewView(mockWebviewView)
			})

			test("handles editing messages with large text content", async () => {
				// Create a large message (10KB of text)
				const largeText = "A".repeat(10000)
				const mockMessages = [
					{ ts: 1000, type: "say", say: "user_feedback", text: largeText, value: 2000 },
					{ ts: 2000, type: "say", say: "text", text: "AI response" },
				] as ClineMessage[]

				const mockCline = new Task(defaultTaskOptions)
				mockCline.clineMessages = mockMessages
				mockCline.apiConversationHistory = [{ ts: 1000 }, { ts: 2000 }] as any[]
				mockCline.overwriteClineMessages = vi.fn()
				mockCline.overwriteApiConversationHistory = vi.fn()
				mockCline.submitUserMessage = vi.fn()

				await provider.addClineToStack(mockCline)
				;(provider as any).getTaskWithId = vi.fn().mockResolvedValue({
					historyItem: { id: "test-task-id" },
				})

				const messageHandler = (mockWebviewView.webview.onDidReceiveMessage as any).mock.calls[0][0]

				const largeEditedContent = "B".repeat(15000)
				await messageHandler({
					type: "submitEditedMessage",
					value: 2000,
					editedMessageContent: largeEditedContent,
				})

				// Should show edit dialog
				expect(mockPostMessage).toHaveBeenCalledWith({
					type: "showEditMessageDialog",
					messageTs: 2000,
					text: largeEditedContent,
					hasCheckpoint: false,
					images: undefined,
				})

				// Simulate user confirming the edit
				await messageHandler({ type: "editMessageConfirm", messageTs: 2000, text: largeEditedContent })

				expect(mockCline.overwriteClineMessages).toHaveBeenCalled()
				expect(mockCline.submitUserMessage).toHaveBeenCalledWith(largeEditedContent, undefined)
			})

			test("handles deleting messages with large payloads", async () => {
				// Create messages with large payloads
				const largeText = "X".repeat(50000)
				const mockMessages = [
					{ ts: 1000, type: "say", say: "user_feedback", text: "Small message" },
					{ ts: 2000, type: "say", say: "user_feedback", text: largeText },
					{ ts: 3000, type: "say", say: "text", text: "AI response" },
					{ ts: 4000, type: "say", say: "user_feedback", text: "Another large message: " + largeText },
				] as ClineMessage[]

				const mockCline = new Task(defaultTaskOptions)
				mockCline.clineMessages = mockMessages
				mockCline.apiConversationHistory = [{ ts: 1000 }, { ts: 2000 }, { ts: 3000 }, { ts: 4000 }] as any[]
				mockCline.overwriteClineMessages = vi.fn()
				mockCline.overwriteApiConversationHistory = vi.fn()

				await provider.addClineToStack(mockCline)
				;(provider as any).getTaskWithId = vi.fn().mockResolvedValue({
					historyItem: { id: "test-task-id" },
				})

				const messageHandler = (mockWebviewView.webview.onDidReceiveMessage as any).mock.calls[0][0]

				await messageHandler({ type: "deleteMessage", value: 3000 })

				// Should show delete dialog
				expect(mockPostMessage).toHaveBeenCalledWith({
					type: "showDeleteMessageDialog",
					messageTs: 3000,
					hasCheckpoint: false,
				})

				// Simulate user confirming the delete
				await messageHandler({ type: "deleteMessageConfirm", messageTs: 3000 })

				// Should handle large payloads without issues - keeps messages before the deleted one
				expect(mockCline.overwriteClineMessages).toHaveBeenCalledWith([mockMessages[0], mockMessages[1]])
				expect(mockCline.overwriteApiConversationHistory).toHaveBeenCalledWith([{ ts: 1000 }, { ts: 2000 }])
			})
		})

		describe("Error Messaging and User Feedback", () => {
			beforeEach(async () => {
				await provider.resolveWebviewView(mockWebviewView)
			})

			// Note: Error messaging test removed as the implementation may not have proper error handling in place

			test("provides user feedback for successful operations", async () => {
				const mockCline = new Task(defaultTaskOptions)
				mockCline.clineMessages = [
					{ ts: 1000, type: "say", say: "user_feedback", text: "Message to delete" },
					{ ts: 2000, type: "say", say: "text", text: "AI response" },
				] as ClineMessage[]
				mockCline.apiConversationHistory = [{ ts: 1000 }, { ts: 2000 }] as any[]
				mockCline.overwriteClineMessages = vi.fn()
				mockCline.overwriteApiConversationHistory = vi.fn()

				await provider.addClineToStack(mockCline)
				;(provider as any).getTaskWithId = vi.fn().mockResolvedValue({
					historyItem: { id: "test-task-id" },
				})
				;(provider as any).createTaskWithHistoryItem = vi.fn()

				const messageHandler = (mockWebviewView.webview.onDidReceiveMessage as any).mock.calls[0][0]

				await messageHandler({ type: "deleteMessage", value: 2000 })

				// Should show delete dialog
				expect(mockPostMessage).toHaveBeenCalledWith({
					type: "showDeleteMessageDialog",
					messageTs: 2000,
					hasCheckpoint: false,
				})

				// Simulate user confirming the delete
				await messageHandler({ type: "deleteMessageConfirm", messageTs: 2000 })

				// Verify successful operation completed
				expect(mockCline.overwriteClineMessages).toHaveBeenCalled()
				// createTaskWithHistoryItem is only called when restoring checkpoints or aborting tasks
				expect(vscode.window.showErrorMessage).not.toHaveBeenCalled()
			})

			test("handles user cancellation gracefully", async () => {
				// Test cancellation by not sending confirmation

				const mockCline = new Task(defaultTaskOptions)
				mockCline.clineMessages = [
					{ ts: 1000, type: "say", say: "user_feedback", text: "Message to edit" },
					{ ts: 2000, type: "say", say: "text", text: "AI response" },
				] as ClineMessage[]
				mockCline.apiConversationHistory = [{ ts: 1000 }, { ts: 2000 }] as any[]
				mockCline.overwriteClineMessages = vi.fn()
				mockCline.overwriteApiConversationHistory = vi.fn()
				mockCline.handleWebviewAskResponse = vi.fn()

				await provider.addClineToStack(mockCline)

				const messageHandler = (mockWebviewView.webview.onDidReceiveMessage as any).mock.calls[0][0]

				await messageHandler({
					type: "submitEditedMessage",
					value: 2000,
					editedMessageContent: "Edited message",
				})

				// Verify no operations were performed when user canceled
				expect(mockCline.overwriteClineMessages).not.toHaveBeenCalled()
				expect(mockCline.overwriteApiConversationHistory).not.toHaveBeenCalled()
				expect(mockCline.handleWebviewAskResponse).not.toHaveBeenCalled()
				expect(vscode.window.showErrorMessage).not.toHaveBeenCalled()
			})
		})

		describe("Edge Cases with Message Timestamps", () => {
			beforeEach(async () => {
				;(vscode.window.showInformationMessage as any) = vi.fn()
				await provider.resolveWebviewView(mockWebviewView)
			})

			test("handles messages with identical timestamps", async () => {
				const mockCline = new Task(defaultTaskOptions)
				mockCline.clineMessages = [
					{ ts: 1000, type: "say", say: "user_feedback", text: "Message 1" },
					{ ts: 1000, type: "say", say: "text", text: "Message 2 (same timestamp)" },
					{ ts: 1000, type: "say", say: "user_feedback", text: "Message 3 (same timestamp)" },
					{ ts: 2000, type: "say", say: "text", text: "Message 4" },
				] as ClineMessage[]
				mockCline.apiConversationHistory = [{ ts: 1000 }, { ts: 1000 }, { ts: 1000 }, { ts: 2000 }] as any[]
				mockCline.overwriteClineMessages = vi.fn()
				mockCline.overwriteApiConversationHistory = vi.fn()

				await provider.addClineToStack(mockCline)
				;(provider as any).getTaskWithId = vi.fn().mockResolvedValue({
					historyItem: { id: "test-task-id" },
				})

				const messageHandler = (mockWebviewView.webview.onDidReceiveMessage as any).mock.calls[0][0]

				await messageHandler({ type: "deleteMessage", value: 1000 })

				// Should show delete dialog
				expect(mockPostMessage).toHaveBeenCalledWith({
					type: "showDeleteMessageDialog",
					messageTs: 1000,
					hasCheckpoint: false,
				})

				// Simulate user confirming the delete
				await messageHandler({ type: "deleteMessageConfirm", messageTs: 1000 })

				// Should handle identical timestamps gracefully
				expect(mockCline.overwriteClineMessages).toHaveBeenCalled()
			})

			test("handles messages with future timestamps", async () => {
				const futureTimestamp = Date.now() + 100000 // Future timestamp
				const mockCline = new Task(defaultTaskOptions)
				mockCline.clineMessages = [
					{ ts: 1000, type: "say", say: "user_feedback", text: "Past message" },
					{
						ts: futureTimestamp,
						type: "say",
						say: "user_feedback",
						text: "Future message",
						value: futureTimestamp + 1000,
					},
					{ ts: futureTimestamp + 1000, type: "say", say: "text", text: "AI response" },
				] as ClineMessage[]
				mockCline.apiConversationHistory = [
					{ ts: 1000 },
					{ ts: futureTimestamp },
					{ ts: futureTimestamp + 1000 },
				] as any[]
				mockCline.overwriteClineMessages = vi.fn()
				mockCline.overwriteApiConversationHistory = vi.fn()
				mockCline.submitUserMessage = vi.fn()

				await provider.addClineToStack(mockCline)
				;(provider as any).getTaskWithId = vi.fn().mockResolvedValue({
					historyItem: { id: "test-task-id" },
				})

				const messageHandler = (mockWebviewView.webview.onDidReceiveMessage as any).mock.calls[0][0]

				await messageHandler({
					type: "submitEditedMessage",
					value: futureTimestamp + 1000,
					editedMessageContent: "Edited future message",
				})

				// Should show edit dialog
				expect(mockPostMessage).toHaveBeenCalledWith({
					type: "showEditMessageDialog",
					messageTs: futureTimestamp + 1000,
					text: "Edited future message",
					hasCheckpoint: false,
					images: undefined,
				})

				// Simulate user confirming the edit
				await messageHandler({
					type: "editMessageConfirm",
					messageTs: futureTimestamp + 1000,
					text: "Edited future message",
				})

				// Should handle future timestamps correctly
				expect(mockCline.overwriteClineMessages).toHaveBeenCalled()
				expect(mockCline.submitUserMessage).toHaveBeenCalled()
			})
		})
	})
})<|MERGE_RESOLUTION|>--- conflicted
+++ resolved
@@ -2702,11 +2702,8 @@
 				litellm: mockModels,
 				ollama: {},
 				lmstudio: {},
-<<<<<<< HEAD
+				"vercel-ai-gateway": mockModels,
 				watsonx: {},
-=======
-				"vercel-ai-gateway": mockModels,
->>>>>>> c837025d
 			},
 		})
 	})
@@ -2755,11 +2752,8 @@
 				ollama: {},
 				lmstudio: {},
 				litellm: {},
-<<<<<<< HEAD
+				"vercel-ai-gateway": mockModels,
 				watsonx: {},
-=======
-				"vercel-ai-gateway": mockModels,
->>>>>>> c837025d
 			},
 		})
 
@@ -2871,11 +2865,8 @@
 				litellm: {},
 				ollama: {},
 				lmstudio: {},
-<<<<<<< HEAD
+				"vercel-ai-gateway": mockModels,
 				watsonx: {},
-=======
-				"vercel-ai-gateway": mockModels,
->>>>>>> c837025d
 			},
 		})
 	})
