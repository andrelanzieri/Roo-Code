--- conflicted
+++ resolved
@@ -29,7 +29,7 @@
 	type TerminalActionId,
 	type TerminalActionPromptType,
 	type HistoryItem,
-	type InitTaskOptions,
+	type CreateTaskOptions,
 	RooCodeEventName,
 	requestyDefaultModelId,
 	openRouterDefaultModelId,
@@ -737,21 +737,7 @@
 	// from the stack and the caller is resumed in this way we can have a chain
 	// of tasks, each one being a sub task of the previous one until the main
 	// task is finished.
-<<<<<<< HEAD
-	public async initClineWithTask(text?: string, images?: string[], parentTask?: Task, options: InitTaskOptions = {}) {
-=======
-	public async createTask(
-		text?: string,
-		images?: string[],
-		parentTask?: Task,
-		options: Partial<
-			Pick<
-				TaskOptions,
-				"enableDiff" | "enableCheckpoints" | "fuzzyMatchThreshold" | "consecutiveMistakeLimit" | "experiments"
-			>
-		> = {},
-	) {
->>>>>>> 44086e4a
+	public async createTask(text?: string, images?: string[], parentTask?: Task, options: CreateTaskOptions = {}) {
 		const {
 			apiConfiguration,
 			organizationAllowList,
@@ -777,16 +763,16 @@
 				if (targetMode) {
 					// Switch provider/global mode first so Task reads it during initialization
 					await this.handleModeSwitch(targetMode.slug)
-					this.log(`[initClineWithTask] Applied mode from bridge: '${targetMode.slug}'`)
+					this.log(`[createTask] Applied mode from bridge: '${targetMode.slug}'`)
 				} else {
 					this.log(
-						`[initClineWithTask] Ignoring invalid modeSlug from bridge: '${modeSlugFromBridge}'. Falling back to current mode.`,
+						`[createTask] Ignoring invalid modeSlug from bridge: '${modeSlugFromBridge}'. Falling back to current mode.`,
 					)
 				}
 			}
 		} catch (err) {
 			this.log(
-				`[initClineWithTask] Failed to apply modeSlug from bridge: ${
+				`[createTask] Failed to apply modeSlug from bridge: ${
 					err instanceof Error ? err.message : String(err)
 				}`,
 			)
