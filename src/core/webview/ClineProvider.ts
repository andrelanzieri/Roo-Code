--- conflicted
+++ resolved
@@ -751,26 +751,7 @@
 	// from the stack and the caller is resumed in this way we can have a chain
 	// of tasks, each one being a sub task of the previous one until the main
 	// task is finished.
-<<<<<<< HEAD
 	public async createTask(text?: string, images?: string[], parentTask?: Task, options: CreateTaskOptions = {}) {
-=======
-	public async createTask(
-		text?: string,
-		images?: string[],
-		parentTask?: Task,
-		options: Partial<
-			Pick<
-				TaskOptions,
-				| "enableDiff"
-				| "enableCheckpoints"
-				| "fuzzyMatchThreshold"
-				| "consecutiveMistakeLimit"
-				| "experiments"
-				| "initialTodos"
-			>
-		> = {},
-	) {
->>>>>>> 1322e9a9
 		const {
 			apiConfiguration,
 			organizationAllowList,
