import os from "os"
import * as path from "path"
import fs from "fs/promises"
import EventEmitter from "events"

import { Anthropic } from "@anthropic-ai/sdk"
import delay from "delay"
import axios from "axios"
import pWaitFor from "p-wait-for"
import * as vscode from "vscode"

import {
	CheckpointStorage,
	GlobalState,
	Language,
	ProviderSettings,
	RooCodeSettings,
	GlobalStateKey,
	SecretStateKey,
} from "../../exports/roo-code"
import { changeLanguage, t } from "../../i18n"
import { setPanel } from "../../activate/registerCommands"
import {
	ApiConfiguration,
	ApiProvider,
	ModelInfo,
	requestyDefaultModelId,
	requestyDefaultModelInfo,
	openRouterDefaultModelId,
	openRouterDefaultModelInfo,
	glamaDefaultModelId,
	glamaDefaultModelInfo,
} from "../../shared/api"
import { findLast } from "../../shared/array"
import { supportPrompt } from "../../shared/support-prompt"
import { GlobalFileNames } from "../../shared/globalFileNames"
<<<<<<< HEAD
import {
	SecretKey,
	GlobalStateKey,
	SECRET_KEYS,
	GLOBAL_STATE_KEYS,
	ConfigurationValues,
	isGlobalStateKey,
} from "../../shared/globalState"
=======
>>>>>>> a414c7d0
import { HistoryItem } from "../../shared/HistoryItem"
import { ApiConfigMeta, ExtensionMessage } from "../../shared/ExtensionMessage"
import { checkoutDiffPayloadSchema, checkoutRestorePayloadSchema, WebviewMessage } from "../../shared/WebviewMessage"
import { Mode, PromptComponent, defaultModeSlug, getModeBySlug, getGroupName } from "../../shared/modes"
import { checkExistKey } from "../../shared/checkExistApiConfig"
import { EXPERIMENT_IDS, experiments as Experiments, experimentDefault, ExperimentId } from "../../shared/experiments"
import { formatLanguage } from "../../shared/language"
import { Terminal, TERMINAL_SHELL_INTEGRATION_TIMEOUT } from "../../integrations/terminal/Terminal"
import { downloadTask } from "../../integrations/misc/export-markdown"
import { openFile, openImage } from "../../integrations/misc/open-file"
import { selectImages } from "../../integrations/misc/process-images"
import { getTheme } from "../../integrations/theme/getTheme"
import WorkspaceTracker from "../../integrations/workspace/WorkspaceTracker"
import { McpHub } from "../../services/mcp/McpHub"
import { McpServerManager } from "../../services/mcp/McpServerManager"
import { ShadowCheckpointService } from "../../services/checkpoints/ShadowCheckpointService"
import { BrowserSession } from "../../services/browser/BrowserSession"
import { discoverChromeInstances } from "../../services/browser/browserDiscovery"
import { searchWorkspaceFiles } from "../../services/search/file-search"
import { fileExistsAtPath } from "../../utils/fs"
import { playSound, setSoundEnabled, setSoundVolume } from "../../utils/sound"
import { playTts, setTtsEnabled, setTtsSpeed, stopTts } from "../../utils/tts"
import { singleCompletionHandler } from "../../utils/single-completion-handler"
import { searchCommits } from "../../utils/git"
import { getDiffStrategy } from "../diff/DiffStrategy"
import { SYSTEM_PROMPT } from "../prompts/system"
import { ContextProxy } from "../config/ContextProxy"
import { ProviderSettingsManager } from "../config/ProviderSettingsManager"
import { exportSettings, importSettings } from "../config/importExport"
import { CustomModesManager } from "../config/CustomModesManager"
import { buildApiHandler } from "../../api"
import { getOpenRouterModels } from "../../api/providers/openrouter"
import { getGlamaModels } from "../../api/providers/glama"
import { getUnboundModels } from "../../api/providers/unbound"
import { getRequestyModels } from "../../api/providers/requesty"
import { getOpenAiModels } from "../../api/providers/openai"
import { getOllamaModels } from "../../api/providers/ollama"
import { getVsCodeLmModels } from "../../api/providers/vscode-lm"
import { getLmStudioModels } from "../../api/providers/lmstudio"
import { ACTION_NAMES } from "../CodeActionProvider"
import { Cline, ClineOptions } from "../Cline"
import { openMention } from "../mentions"
import { getNonce } from "./getNonce"
import { getUri } from "./getUri"
import { telemetryService } from "../../services/telemetry/TelemetryService"
import { TelemetrySetting } from "../../shared/TelemetrySetting"
import { getWorkspacePath } from "../../utils/path"

/**
 * https://github.com/microsoft/vscode-webview-ui-toolkit-samples/blob/main/default/weather-webview/src/providers/WeatherViewProvider.ts
 * https://github.com/KumarVariable/vscode-extension-sidebar-html/blob/master/src/customSidebarViewProvider.ts
 */

export type ClineProviderEvents = {
	clineCreated: [cline: Cline]
}

export class ClineProvider extends EventEmitter<ClineProviderEvents> implements vscode.WebviewViewProvider {
	public static readonly sideBarId = "roo-cline.SidebarProvider" // used in package.json as the view's id. This value cannot be changed due to how vscode caches views based on their id, and updating the id would break existing instances of the extension.
	public static readonly tabPanelId = "roo-cline.TabPanelProvider"
	private static activeInstances: Set<ClineProvider> = new Set()
	private disposables: vscode.Disposable[] = []
	private view?: vscode.WebviewView | vscode.WebviewPanel
	private isViewLaunched = false
	private clineStack: Cline[] = []
	private workspaceTracker?: WorkspaceTracker
	protected mcpHub?: McpHub // Change from private to protected
	private latestAnnouncementId = "mar-20-2025-3-10" // update to some unique identifier when we add a new announcement
	private settingsImportedAt?: number
	private contextProxy: ContextProxy
<<<<<<< HEAD
	configManager: ConfigManager
	customModesManager: CustomModesManager
=======
	public readonly providerSettingsManager: ProviderSettingsManager
	public readonly customModesManager: CustomModesManager
>>>>>>> a414c7d0

	constructor(
		readonly context: vscode.ExtensionContext,
		private readonly outputChannel: vscode.OutputChannel,
		private readonly renderContext: "sidebar" | "editor" = "sidebar",
	) {
		super()

		this.outputChannel.appendLine("ClineProvider instantiated")
		this.contextProxy = new ContextProxy(context)
		ClineProvider.activeInstances.add(this)

		// Register this provider with the telemetry service to enable it to add
		// properties like mode and provider.
		telemetryService.setProvider(this)

		this.workspaceTracker = new WorkspaceTracker(this)

		this.providerSettingsManager = new ProviderSettingsManager(this.context)

		this.customModesManager = new CustomModesManager(this.context, async () => {
			await this.postStateToWebview()
		})

		// Initialize MCP Hub through the singleton manager
		McpServerManager.getInstance(this.context, this)
			.then((hub) => {
				this.mcpHub = hub
			})
			.catch((error) => {
				this.outputChannel.appendLine(`Failed to initialize MCP Hub: ${error}`)
			})
	}

	// Adds a new Cline instance to clineStack, marking the start of a new task.
	// The instance is pushed to the top of the stack (LIFO order).
	// When the task is completed, the top instance is removed, reactivating the previous task.
	async addClineToStack(cline: Cline) {
		console.log(`[subtasks] adding task ${cline.taskId}.${cline.instanceId} to stack`)

		// Add this cline instance into the stack that represents the order of all the called tasks.
		this.clineStack.push(cline)

		// Ensure getState() resolves correctly.
		const state = await this.getState()

		if (!state || typeof state.mode !== "string") {
			throw new Error(t("common:errors.retrieve_current_mode"))
		}
	}

	// Removes and destroys the top Cline instance (the current finished task),
	// activating the previous one (resuming the parent task).
	async removeClineFromStack() {
		if (this.clineStack.length === 0) {
			return
		}

		// Pop the top Cline instance from the stack.
		var cline = this.clineStack.pop()

		if (cline) {
			console.log(`[subtasks] removing task ${cline.taskId}.${cline.instanceId} from stack`)

			try {
				// Abort the running task and set isAbandoned to true so
				// all running promises will exit as well.
				await cline.abortTask(true)
			} catch (e) {
				this.log(
					`[subtasks] encountered error while aborting task ${cline.taskId}.${cline.instanceId}: ${e.message}`,
				)
			}

			// Make sure no reference kept, once promises end it will be
			// garbage collected.
			cline = undefined
		}
	}

	// returns the current cline object in the stack (the top one)
	// if the stack is empty, returns undefined
	getCurrentCline(): Cline | undefined {
		if (this.clineStack.length === 0) {
			return undefined
		}
		return this.clineStack[this.clineStack.length - 1]
	}

	// returns the current clineStack length (how many cline objects are in the stack)
	getClineStackSize(): number {
		return this.clineStack.length
	}

	public getCurrentTaskStack(): string[] {
		return this.clineStack.map((cline) => cline.taskId)
	}

	// remove the current task/cline instance (at the top of the stack), ao this task is finished
	// and resume the previous task/cline instance (if it exists)
	// this is used when a sub task is finished and the parent task needs to be resumed
	async finishSubTask(lastMessage?: string) {
		console.log(`[subtasks] finishing subtask ${lastMessage}`)
		// remove the last cline instance from the stack (this is the finished sub task)
		await this.removeClineFromStack()
		// resume the last cline instance in the stack (if it exists - this is the 'parnt' calling task)
		this.getCurrentCline()?.resumePausedTask(lastMessage)
	}

	/*
	VSCode extensions use the disposable pattern to clean up resources when the sidebar/editor tab is closed by the user or system. This applies to event listening, commands, interacting with the UI, etc.
	- https://vscode-docs.readthedocs.io/en/stable/extensions/patterns-and-principles/
	- https://github.com/microsoft/vscode-extension-samples/blob/main/webview-sample/src/extension.ts
	*/
	async dispose() {
		this.outputChannel.appendLine("Disposing ClineProvider...")
		await this.removeClineFromStack()
		this.outputChannel.appendLine("Cleared task")

		if (this.view && "dispose" in this.view) {
			this.view.dispose()
			this.outputChannel.appendLine("Disposed webview")
		}

		while (this.disposables.length) {
			const x = this.disposables.pop()

			if (x) {
				x.dispose()
			}
		}

		this.workspaceTracker?.dispose()
		this.workspaceTracker = undefined
		this.mcpHub?.dispose()
		this.mcpHub = undefined
		this.customModesManager?.dispose()
		this.outputChannel.appendLine("Disposed all disposables")
		ClineProvider.activeInstances.delete(this)

		// Unregister from McpServerManager
		McpServerManager.unregisterProvider(this)
	}

	public static getVisibleInstance(): ClineProvider | undefined {
		return findLast(Array.from(this.activeInstances), (instance) => instance.view?.visible === true)
	}

	public static async getInstance(): Promise<ClineProvider | undefined> {
		let visibleProvider = ClineProvider.getVisibleInstance()

		// If no visible provider, try to show the sidebar view
		if (!visibleProvider) {
			await vscode.commands.executeCommand("roo-cline.SidebarProvider.focus")
			// Wait briefly for the view to become visible
			await delay(100)
			visibleProvider = ClineProvider.getVisibleInstance()
		}

		// If still no visible provider, return
		if (!visibleProvider) {
			return
		}

		return visibleProvider
	}

	public static async isActiveTask(): Promise<boolean> {
		const visibleProvider = await ClineProvider.getInstance()
		if (!visibleProvider) {
			return false
		}

		// check if there is a cline instance in the stack (if this provider has an active task)
		if (visibleProvider.getCurrentCline()) {
			return true
		}

		return false
	}

	public static async handleCodeAction(
		command: string,
		promptType: keyof typeof ACTION_NAMES,
		params: Record<string, string | any[]>,
	): Promise<void> {
		const visibleProvider = await ClineProvider.getInstance()

		if (!visibleProvider) {
			return
		}

		const { customSupportPrompts } = await visibleProvider.getState()

		const prompt = supportPrompt.create(promptType, params, customSupportPrompts)

		if (command.endsWith("addToContext")) {
			await visibleProvider.postMessageToWebview({
				type: "invoke",
				invoke: "setChatBoxMessage",
				text: prompt,
			})

			return
		}

		if (visibleProvider.getCurrentCline() && command.endsWith("InCurrentTask")) {
			await visibleProvider.postMessageToWebview({ type: "invoke", invoke: "sendMessage", text: prompt })
			return
		}

		await visibleProvider.initClineWithTask(prompt)
	}

	public static async handleTerminalAction(
		command: string,
		promptType: "TERMINAL_ADD_TO_CONTEXT" | "TERMINAL_FIX" | "TERMINAL_EXPLAIN",
		params: Record<string, string | any[]>,
	): Promise<void> {
		const visibleProvider = await ClineProvider.getInstance()
		if (!visibleProvider) {
			return
		}

		const { customSupportPrompts } = await visibleProvider.getState()

		const prompt = supportPrompt.create(promptType, params, customSupportPrompts)

		if (command.endsWith("AddToContext")) {
			await visibleProvider.postMessageToWebview({
				type: "invoke",
				invoke: "setChatBoxMessage",
				text: prompt,
			})
			return
		}

		if (visibleProvider.getCurrentCline() && command.endsWith("InCurrentTask")) {
			await visibleProvider.postMessageToWebview({
				type: "invoke",
				invoke: "sendMessage",
				text: prompt,
			})
			return
		}

		await visibleProvider.initClineWithTask(prompt)
	}

	async resolveWebviewView(webviewView: vscode.WebviewView | vscode.WebviewPanel) {
		this.outputChannel.appendLine("Resolving webview view")

		if (!this.contextProxy.isInitialized) {
			await this.contextProxy.initialize()
		}

		this.view = webviewView

		// Set panel reference according to webview type
		if ("onDidChangeViewState" in webviewView) {
			// Tag page type
			setPanel(webviewView, "tab")
		} else if ("onDidChangeVisibility" in webviewView) {
			// Sidebar Type
			setPanel(webviewView, "sidebar")
		}

		// Initialize out-of-scope variables that need to recieve persistent global state values
		this.getState().then(({ soundEnabled, terminalShellIntegrationTimeout }) => {
			setSoundEnabled(soundEnabled ?? false)
			Terminal.setShellIntegrationTimeout(terminalShellIntegrationTimeout ?? TERMINAL_SHELL_INTEGRATION_TIMEOUT)
		})

		// Initialize tts enabled state
		this.getState().then(({ ttsEnabled }) => {
			setTtsEnabled(ttsEnabled ?? false)
		})

		// Initialize tts speed state
		this.getState().then(({ ttsSpeed }) => {
			setTtsSpeed(ttsSpeed ?? 1)
		})

		webviewView.webview.options = {
			// Allow scripts in the webview
			enableScripts: true,
			localResourceRoots: [this.contextProxy.extensionUri],
		}

		webviewView.webview.html =
			this.contextProxy.extensionMode === vscode.ExtensionMode.Development
				? await this.getHMRHtmlContent(webviewView.webview)
				: this.getHtmlContent(webviewView.webview)

		// Sets up an event listener to listen for messages passed from the webview view context
		// and executes code based on the message that is recieved
		this.setWebviewMessageListener(webviewView.webview)

		// Logs show up in bottom panel > Debug Console
		//console.log("registering listener")

		// Listen for when the panel becomes visible
		// https://github.com/microsoft/vscode-discussions/discussions/840
		if ("onDidChangeViewState" in webviewView) {
			// WebviewView and WebviewPanel have all the same properties except for this visibility listener
			// panel
			webviewView.onDidChangeViewState(
				() => {
					if (this.view?.visible) {
						this.postMessageToWebview({ type: "action", action: "didBecomeVisible" })
					}
				},
				null,
				this.disposables,
			)
		} else if ("onDidChangeVisibility" in webviewView) {
			// sidebar
			webviewView.onDidChangeVisibility(
				() => {
					if (this.view?.visible) {
						this.postMessageToWebview({ type: "action", action: "didBecomeVisible" })
					}
				},
				null,
				this.disposables,
			)
		}

		// Listen for when the view is disposed
		// This happens when the user closes the view or when the view is closed programmatically
		webviewView.onDidDispose(
			async () => {
				await this.dispose()
			},
			null,
			this.disposables,
		)

		// Listen for when color changes
		vscode.workspace.onDidChangeConfiguration(
			async (e) => {
				if (e && e.affectsConfiguration("workbench.colorTheme")) {
					// Sends latest theme name to webview
					await this.postMessageToWebview({ type: "theme", text: JSON.stringify(await getTheme()) })
				}
			},
			null,
			this.disposables,
		)

		// If the extension is starting a new session, clear previous task state.
		await this.removeClineFromStack()

		this.outputChannel.appendLine("Webview view resolved")
	}

	public async initClineWithSubTask(parent: Cline, task?: string, images?: string[]) {
		return this.initClineWithTask(task, images, parent)
	}

	// when initializing a new task, (not from history but from a tool command new_task) there is no need to remove the previouse task
	// since the new task is a sub task of the previous one, and when it finishes it is removed from the stack and the caller is resumed
	// in this way we can have a chain of tasks, each one being a sub task of the previous one until the main task is finished
	public async initClineWithTask(task?: string, images?: string[], parentTask?: Cline) {
		const {
			apiConfiguration,
			customModePrompts,
			diffEnabled: enableDiff,
			enableCheckpoints,
			checkpointStorage,
			fuzzyMatchThreshold,
			mode,
			customInstructions: globalInstructions,
			experiments,
		} = await this.getState()

		const modePrompt = customModePrompts?.[mode] as PromptComponent
		const effectiveInstructions = [globalInstructions, modePrompt?.customInstructions].filter(Boolean).join("\n\n")

		const cline = new Cline({
			provider: this,
			apiConfiguration,
			customInstructions: effectiveInstructions,
			enableDiff,
			enableCheckpoints,
			checkpointStorage,
			fuzzyMatchThreshold,
			task,
			images,
			experiments,
			rootTask: this.clineStack.length > 0 ? this.clineStack[0] : undefined,
			parentTask,
			taskNumber: this.clineStack.length + 1,
			onCreated: (cline) => this.emit("clineCreated", cline),
		})

		await this.addClineToStack(cline)
		this.log(
			`[subtasks] ${cline.parentTask ? "child" : "parent"} task ${cline.taskId}.${cline.instanceId} instantiated`,
		)
		return cline
	}

	public async initClineWithHistoryItem(historyItem: HistoryItem & { rootTask?: Cline; parentTask?: Cline }) {
		await this.removeClineFromStack()

		const {
			apiConfiguration,
			customModePrompts,
			diffEnabled: enableDiff,
			enableCheckpoints,
			checkpointStorage,
			fuzzyMatchThreshold,
			mode,
			customInstructions: globalInstructions,
			experiments,
		} = await this.getState()

		const modePrompt = customModePrompts?.[mode] as PromptComponent
		const effectiveInstructions = [globalInstructions, modePrompt?.customInstructions].filter(Boolean).join("\n\n")

		const taskId = historyItem.id
		const globalStorageDir = this.contextProxy.globalStorageUri.fsPath
		const workspaceDir = this.cwd

		const checkpoints: Pick<ClineOptions, "enableCheckpoints" | "checkpointStorage"> = {
			enableCheckpoints,
			checkpointStorage,
		}

		if (enableCheckpoints) {
			try {
				checkpoints.checkpointStorage = await ShadowCheckpointService.getTaskStorage({
					taskId,
					globalStorageDir,
					workspaceDir,
				})

				this.log(
					`[ClineProvider#initClineWithHistoryItem] Using ${checkpoints.checkpointStorage} storage for ${taskId}`,
				)
			} catch (error) {
				checkpoints.enableCheckpoints = false
				this.log(`[ClineProvider#initClineWithHistoryItem] Error getting task storage: ${error.message}`)
			}
		}

		const cline = new Cline({
			provider: this,
			apiConfiguration,
			customInstructions: effectiveInstructions,
			enableDiff,
			...checkpoints,
			fuzzyMatchThreshold,
			historyItem,
			experiments,
			rootTask: historyItem.rootTask,
			parentTask: historyItem.parentTask,
			taskNumber: historyItem.number,
			onCreated: (cline) => this.emit("clineCreated", cline),
		})

		await this.addClineToStack(cline)
		this.log(
			`[subtasks] ${cline.parentTask ? "child" : "parent"} task ${cline.taskId}.${cline.instanceId} instantiated`,
		)
		return cline
	}

	public async postMessageToWebview(message: ExtensionMessage) {
		await this.view?.webview.postMessage(message)
	}

	private async getHMRHtmlContent(webview: vscode.Webview): Promise<string> {
		const localPort = "5173"
		const localServerUrl = `localhost:${localPort}`

		// Check if local dev server is running.
		try {
			await axios.get(`http://${localServerUrl}`)
		} catch (error) {
			vscode.window.showErrorMessage(t("common:errors.hmr_not_running"))

			return this.getHtmlContent(webview)
		}

		const nonce = getNonce()

		const stylesUri = getUri(webview, this.contextProxy.extensionUri, [
			"webview-ui",
			"build",
			"assets",
			"index.css",
		])

		const codiconsUri = getUri(webview, this.contextProxy.extensionUri, [
			"node_modules",
			"@vscode",
			"codicons",
			"dist",
			"codicon.css",
		])

		const imagesUri = getUri(webview, this.contextProxy.extensionUri, ["assets", "images"])

		const file = "src/index.tsx"
		const scriptUri = `http://${localServerUrl}/${file}`

		const reactRefresh = /*html*/ `
			<script nonce="${nonce}" type="module">
				import RefreshRuntime from "http://localhost:${localPort}/@react-refresh"
				RefreshRuntime.injectIntoGlobalHook(window)
				window.$RefreshReg$ = () => {}
				window.$RefreshSig$ = () => (type) => type
				window.__vite_plugin_react_preamble_installed__ = true
			</script>
		`

		const csp = [
			"default-src 'none'",
			`font-src ${webview.cspSource}`,
			`style-src ${webview.cspSource} 'unsafe-inline' https://* http://${localServerUrl} http://0.0.0.0:${localPort}`,
			`img-src ${webview.cspSource} data:`,
			`script-src 'unsafe-eval' ${webview.cspSource} https://* https://*.posthog.com http://${localServerUrl} http://0.0.0.0:${localPort} 'nonce-${nonce}'`,
			`connect-src https://* https://*.posthog.com ws://${localServerUrl} ws://0.0.0.0:${localPort} http://${localServerUrl} http://0.0.0.0:${localPort}`,
		]

		return /*html*/ `
			<!DOCTYPE html>
			<html lang="en">
				<head>
					<meta charset="utf-8">
					<meta name="viewport" content="width=device-width,initial-scale=1,shrink-to-fit=no">
					<meta http-equiv="Content-Security-Policy" content="${csp.join("; ")}">
					<link rel="stylesheet" type="text/css" href="${stylesUri}">
					<link href="${codiconsUri}" rel="stylesheet" />
					<script nonce="${nonce}">
						window.IMAGES_BASE_URI = "${imagesUri}"
					</script>
					<title>Roo Code</title>
				</head>
				<body>
					<div id="root"></div>
					${reactRefresh}
					<script type="module" src="${scriptUri}"></script>
				</body>
			</html>
		`
	}

	/**
	 * Defines and returns the HTML that should be rendered within the webview panel.
	 *
	 * @remarks This is also the place where references to the React webview build files
	 * are created and inserted into the webview HTML.
	 *
	 * @param webview A reference to the extension webview
	 * @param extensionUri The URI of the directory containing the extension
	 * @returns A template string literal containing the HTML that should be
	 * rendered within the webview panel
	 */
	private getHtmlContent(webview: vscode.Webview): string {
		// Get the local path to main script run in the webview,
		// then convert it to a uri we can use in the webview.

		// The CSS file from the React build output
		const stylesUri = getUri(webview, this.contextProxy.extensionUri, [
			"webview-ui",
			"build",
			"assets",
			"index.css",
		])
		// The JS file from the React build output
		const scriptUri = getUri(webview, this.contextProxy.extensionUri, ["webview-ui", "build", "assets", "index.js"])

		// The codicon font from the React build output
		// https://github.com/microsoft/vscode-extension-samples/blob/main/webview-codicons-sample/src/extension.ts
		// we installed this package in the extension so that we can access it how its intended from the extension (the font file is likely bundled in vscode), and we just import the css fileinto our react app we don't have access to it
		// don't forget to add font-src ${webview.cspSource};
		const codiconsUri = getUri(webview, this.contextProxy.extensionUri, [
			"node_modules",
			"@vscode",
			"codicons",
			"dist",
			"codicon.css",
		])

		const imagesUri = getUri(webview, this.contextProxy.extensionUri, ["assets", "images"])

		// const scriptUri = webview.asWebviewUri(vscode.Uri.joinPath(this._extensionUri, "assets", "main.js"))

		// const styleResetUri = webview.asWebviewUri(vscode.Uri.joinPath(this._extensionUri, "assets", "reset.css"))
		// const styleVSCodeUri = webview.asWebviewUri(vscode.Uri.joinPath(this._extensionUri, "assets", "vscode.css"))

		// // Same for stylesheet
		// const stylesheetUri = webview.asWebviewUri(vscode.Uri.joinPath(this._extensionUri, "assets", "main.css"))

		// Use a nonce to only allow a specific script to be run.
		/*
		content security policy of your webview to only allow scripts that have a specific nonce
		create a content security policy meta tag so that only loading scripts with a nonce is allowed
		As your extension grows you will likely want to add custom styles, fonts, and/or images to your webview. If you do, you will need to update the content security policy meta tag to explicity allow for these resources. E.g.
				<meta http-equiv="Content-Security-Policy" content="default-src 'none'; style-src ${webview.cspSource}; font-src ${webview.cspSource}; img-src ${webview.cspSource} https:; script-src 'nonce-${nonce}';">
		- 'unsafe-inline' is required for styles due to vscode-webview-toolkit's dynamic style injection
		- since we pass base64 images to the webview, we need to specify img-src ${webview.cspSource} data:;

		in meta tag we add nonce attribute: A cryptographic nonce (only used once) to allow scripts. The server must generate a unique nonce value each time it transmits a policy. It is critical to provide a nonce that cannot be guessed as bypassing a resource's policy is otherwise trivial.
		*/
		const nonce = getNonce()

		// Tip: Install the es6-string-html VS Code extension to enable code highlighting below
		return /*html*/ `
        <!DOCTYPE html>
        <html lang="en">
          <head>
            <meta charset="utf-8">
            <meta name="viewport" content="width=device-width,initial-scale=1,shrink-to-fit=no">
            <meta name="theme-color" content="#000000">
            <meta http-equiv="Content-Security-Policy" content="default-src 'none'; font-src ${webview.cspSource}; style-src ${webview.cspSource} 'unsafe-inline'; img-src ${webview.cspSource} data:; script-src 'nonce-${nonce}' https://us-assets.i.posthog.com; connect-src https://openrouter.ai https://us.i.posthog.com https://us-assets.i.posthog.com;">
            <link rel="stylesheet" type="text/css" href="${stylesUri}">
			<link href="${codiconsUri}" rel="stylesheet" />
			<script nonce="${nonce}">
				window.IMAGES_BASE_URI = "${imagesUri}"
			</script>
            <title>Roo Code</title>
          </head>
          <body>
            <noscript>You need to enable JavaScript to run this app.</noscript>
            <div id="root"></div>
            <script nonce="${nonce}" type="module" src="${scriptUri}"></script>
          </body>
        </html>
      `
	}

	/**
	 * Sets up an event listener to listen for messages passed from the webview context and
	 * executes code based on the message that is recieved.
	 *
	 * @param webview A reference to the extension webview
	 */
	private setWebviewMessageListener(webview: vscode.Webview) {
		webview.onDidReceiveMessage(
			async (message: WebviewMessage) => {
				switch (message.type) {
					case "webviewDidLaunch":
						// Load custom modes first
						const customModes = await this.customModesManager.getCustomModes()
						await this.updateGlobalState("customModes", customModes)

						this.postStateToWebview()
						this.workspaceTracker?.initializeFilePaths() // don't await

						getTheme().then((theme) =>
							this.postMessageToWebview({ type: "theme", text: JSON.stringify(theme) }),
						)

						// If MCP Hub is already initialized, update the webview with current server list
						if (this.mcpHub) {
							this.postMessageToWebview({
								type: "mcpServers",
								mcpServers: this.mcpHub.getAllServers(),
							})
						}

						const cacheDir = await this.ensureCacheDirectoryExists()

						// Post last cached models in case the call to endpoint fails.
						this.readModelsFromCache(GlobalFileNames.openRouterModels).then((openRouterModels) => {
							if (openRouterModels) {
								this.postMessageToWebview({ type: "openRouterModels", openRouterModels })
							}
						})

						// GUI relies on model info to be up-to-date to provide
						// the most accurate pricing, so we need to fetch the
						// latest details on launch.
						// We do this for all users since many users switch
						// between api providers and if they were to switch back
						// to OpenRouter it would be showing outdated model info
						// if we hadn't retrieved the latest at this point
						// (see normalizeApiConfiguration > openrouter).
						const { apiConfiguration: currentApiConfig } = await this.getState()
						getOpenRouterModels(currentApiConfig).then(async (openRouterModels) => {
							if (Object.keys(openRouterModels).length > 0) {
								await fs.writeFile(
									path.join(cacheDir, GlobalFileNames.openRouterModels),
									JSON.stringify(openRouterModels),
								)
								await this.postMessageToWebview({ type: "openRouterModels", openRouterModels })

								// Update model info in state (this needs to be
								// done here since we don't want to update state
								// while settings is open, and we may refresh
								// models there).
								const { apiConfiguration } = await this.getState()

								if (apiConfiguration.openRouterModelId) {
									await this.updateGlobalState(
										"openRouterModelInfo",
										openRouterModels[apiConfiguration.openRouterModelId],
									)
									await this.postStateToWebview()
								}
							}
						})

						this.readModelsFromCache(GlobalFileNames.glamaModels).then((glamaModels) => {
							if (glamaModels) {
								this.postMessageToWebview({ type: "glamaModels", glamaModels })
							}
						})

						getGlamaModels().then(async (glamaModels) => {
							if (Object.keys(glamaModels).length > 0) {
								await fs.writeFile(
									path.join(cacheDir, GlobalFileNames.glamaModels),
									JSON.stringify(glamaModels),
								)
								await this.postMessageToWebview({ type: "glamaModels", glamaModels })

								const { apiConfiguration } = await this.getState()

								if (apiConfiguration.glamaModelId) {
									await this.updateGlobalState(
										"glamaModelInfo",
										glamaModels[apiConfiguration.glamaModelId],
									)
									await this.postStateToWebview()
								}
							}
						})

						this.readModelsFromCache(GlobalFileNames.unboundModels).then((unboundModels) => {
							if (unboundModels) {
								this.postMessageToWebview({ type: "unboundModels", unboundModels })
							}
						})

						getUnboundModels().then(async (unboundModels) => {
							if (Object.keys(unboundModels).length > 0) {
								await fs.writeFile(
									path.join(cacheDir, GlobalFileNames.unboundModels),
									JSON.stringify(unboundModels),
								)
								await this.postMessageToWebview({ type: "unboundModels", unboundModels })

								const { apiConfiguration } = await this.getState()

								if (apiConfiguration?.unboundModelId) {
									await this.updateGlobalState(
										"unboundModelInfo",
										unboundModels[apiConfiguration.unboundModelId],
									)
									await this.postStateToWebview()
								}
							}
						})

						this.readModelsFromCache(GlobalFileNames.requestyModels).then((requestyModels) => {
							if (requestyModels) {
								this.postMessageToWebview({ type: "requestyModels", requestyModels })
							}
						})

						getRequestyModels().then(async (requestyModels) => {
							if (Object.keys(requestyModels).length > 0) {
								await fs.writeFile(
									path.join(cacheDir, GlobalFileNames.requestyModels),
									JSON.stringify(requestyModels),
								)
								await this.postMessageToWebview({ type: "requestyModels", requestyModels })

								const { apiConfiguration } = await this.getState()

								if (apiConfiguration.requestyModelId) {
									await this.updateGlobalState(
										"requestyModelInfo",
										requestyModels[apiConfiguration.requestyModelId],
									)
									await this.postStateToWebview()
								}
							}
						})

						this.providerSettingsManager
							.listConfig()
							.then(async (listApiConfig) => {
								if (!listApiConfig) {
									return
								}

								if (listApiConfig.length === 1) {
									// Check if first time init then sync with exist config.
									if (!checkExistKey(listApiConfig[0])) {
										const { apiConfiguration } = await this.getState()

										await this.providerSettingsManager.saveConfig(
											listApiConfig[0].name ?? "default",
											apiConfiguration,
										)

										listApiConfig[0].apiProvider = apiConfiguration.apiProvider
									}
								}

								const currentConfigName = this.getGlobalState("currentApiConfigName")

								if (currentConfigName) {
									if (!(await this.providerSettingsManager.hasConfig(currentConfigName))) {
										// current config name not valid, get first config in list
										await this.updateGlobalState("currentApiConfigName", listApiConfig?.[0]?.name)
										if (listApiConfig?.[0]?.name) {
											const apiConfig = await this.providerSettingsManager.loadConfig(
												listApiConfig?.[0]?.name,
											)

											await Promise.all([
												this.updateGlobalState("listApiConfigMeta", listApiConfig),
												this.postMessageToWebview({ type: "listApiConfig", listApiConfig }),
												this.updateApiConfiguration(apiConfig),
											])
											await this.postStateToWebview()
											return
										}
									}
								}

								await Promise.all([
									await this.updateGlobalState("listApiConfigMeta", listApiConfig),
									await this.postMessageToWebview({ type: "listApiConfig", listApiConfig }),
								])
							})
							.catch((error) =>
								this.outputChannel.appendLine(
									`Error list api configuration: ${JSON.stringify(error, Object.getOwnPropertyNames(error), 2)}`,
								),
							)

						// If user already opted in to telemetry, enable telemetry service
						this.getStateToPostToWebview().then((state) => {
							const { telemetrySetting } = state
							const isOptedIn = telemetrySetting === "enabled"
							telemetryService.updateTelemetryState(isOptedIn)
						})

						this.isViewLaunched = true
						break
					case "newTask":
						// Code that should run in response to the hello message command
						//vscode.window.showInformationMessage(message.text!)

						// Send a message to our webview.
						// You can send any JSON serializable data.
						// Could also do this in extension .ts
						//this.postMessageToWebview({ type: "text", text: `Extension: ${Date.now()}` })
						// initializing new instance of Cline will make sure that any agentically running promises in old instance don't affect our new task. this essentially creates a fresh slate for the new task
						await this.initClineWithTask(message.text, message.images)
						break
					case "apiConfiguration":
						if (message.apiConfiguration) {
							await this.updateApiConfiguration(message.apiConfiguration)
						}
						await this.postStateToWebview()
						break
					case "customInstructions":
						await this.updateCustomInstructions(message.text)
						break
					case "alwaysAllowReadOnly":
						await this.updateGlobalState("alwaysAllowReadOnly", message.bool ?? undefined)
						await this.postStateToWebview()
						break
					case "alwaysAllowReadOnlyOutsideWorkspace":
						await this.updateGlobalState("alwaysAllowReadOnlyOutsideWorkspace", message.bool ?? undefined)
						await this.postStateToWebview()
						break
					case "alwaysAllowWrite":
						await this.updateGlobalState("alwaysAllowWrite", message.bool ?? undefined)
						await this.postStateToWebview()
						break
					case "alwaysAllowWriteOutsideWorkspace":
						await this.updateGlobalState("alwaysAllowWriteOutsideWorkspace", message.bool ?? undefined)
						await this.postStateToWebview()
						break
					case "alwaysAllowExecute":
						await this.updateGlobalState("alwaysAllowExecute", message.bool ?? undefined)
						await this.postStateToWebview()
						break
					case "alwaysAllowBrowser":
						await this.updateGlobalState("alwaysAllowBrowser", message.bool ?? undefined)
						await this.postStateToWebview()
						break
					case "alwaysAllowMcp":
						await this.updateGlobalState("alwaysAllowMcp", message.bool)
						await this.postStateToWebview()
						break
					case "alwaysAllowModeSwitch":
						await this.updateGlobalState("alwaysAllowModeSwitch", message.bool)
						await this.postStateToWebview()
						break
					case "alwaysAllowSubtasks":
						await this.updateGlobalState("alwaysAllowSubtasks", message.bool)
						await this.postStateToWebview()
						break
					case "askResponse":
						this.getCurrentCline()?.handleWebviewAskResponse(
							message.askResponse!,
							message.text,
							message.images,
						)
						break
					case "clearTask":
						// clear task resets the current session and allows for a new task to be started, if this session is a subtask - it allows the parent task to be resumed
						await this.finishSubTask(t("common:tasks.canceled"))
						await this.postStateToWebview()
						break
					case "didShowAnnouncement":
						await this.updateGlobalState("lastShownAnnouncementId", this.latestAnnouncementId)
						await this.postStateToWebview()
						break
					case "selectImages":
						const images = await selectImages()
						await this.postMessageToWebview({ type: "selectedImages", images })
						break
					case "exportCurrentTask":
						const currentTaskId = this.getCurrentCline()?.taskId
						if (currentTaskId) {
							this.exportTaskWithId(currentTaskId)
						}
						break
					case "showTaskWithId":
						this.showTaskWithId(message.text!)
						break
					case "deleteTaskWithId":
						this.deleteTaskWithId(message.text!)
						break
					case "deleteMultipleTasksWithIds": {
						const ids = message.ids

						if (Array.isArray(ids)) {
							// Process in batches of 20 (or another reasonable number)
							const batchSize = 20
							const results = []

							// Only log start and end of the operation
							console.log(`Batch deletion started: ${ids.length} tasks total`)

							for (let i = 0; i < ids.length; i += batchSize) {
								const batch = ids.slice(i, i + batchSize)

								const batchPromises = batch.map(async (id) => {
									try {
										await this.deleteTaskWithId(id)
										return { id, success: true }
									} catch (error) {
										// Keep error logging for debugging purposes
										console.log(
											`Failed to delete task ${id}: ${error instanceof Error ? error.message : String(error)}`,
										)
										return { id, success: false }
									}
								})

								// Process each batch in parallel but wait for completion before starting the next batch
								const batchResults = await Promise.all(batchPromises)
								results.push(...batchResults)

								// Update the UI after each batch to show progress
								await this.postStateToWebview()
							}

							// Log final results
							const successCount = results.filter((r) => r.success).length
							const failCount = results.length - successCount
							console.log(
								`Batch deletion completed: ${successCount}/${ids.length} tasks successful, ${failCount} tasks failed`,
							)
						}
						break
					}
					case "exportTaskWithId":
						this.exportTaskWithId(message.text!)
						break
					case "importSettings":
<<<<<<< HEAD
						const uris = await vscode.window.showOpenDialog({
							filters: { JSON: ["json"] },
							canSelectMany: false,
						})

						if (uris) {
							if (message.text === "global") {
								await this.contextProxy.importGlobalConfiguration(uris[0].fsPath)
							} else {
								await this.contextProxy.importApiConfiguration(uris[0].fsPath)
							}

=======
						const { success } = await importSettings({
							providerSettingsManager: this.providerSettingsManager,
							contextProxy: this.contextProxy,
						})

						if (success) {
>>>>>>> a414c7d0
							this.settingsImportedAt = Date.now()
							await this.postStateToWebview()
							await vscode.window.showInformationMessage(t("common:info.settings_imported"))
						}
<<<<<<< HEAD
						break
					case "exportSettings":
						const uri = await vscode.window.showSaveDialog({
							filters: { JSON: ["json"] },
							defaultUri: vscode.Uri.file(
								path.join(os.homedir(), "Documents", `roo-code-${message.text}.json`),
							),
						})

						if (uri) {
							if (message.text === "global") {
								await this.contextProxy.exportGlobalConfiguration(uri.fsPath)
							} else {
								await this.contextProxy.exportApiConfiguration(uri.fsPath)
							}
						}

=======

						break
					case "exportSettings":
						await exportSettings({
							providerSettingsManager: this.providerSettingsManager,
							contextProxy: this.contextProxy,
						})

>>>>>>> a414c7d0
						break
					case "resetState":
						await this.resetState()
						break
					case "refreshOpenRouterModels": {
						const { apiConfiguration: configForRefresh } = await this.getState()
						const openRouterModels = await getOpenRouterModels(configForRefresh)

						if (Object.keys(openRouterModels).length > 0) {
							const cacheDir = await this.ensureCacheDirectoryExists()
							await fs.writeFile(
								path.join(cacheDir, GlobalFileNames.openRouterModels),
								JSON.stringify(openRouterModels),
							)
							await this.postMessageToWebview({ type: "openRouterModels", openRouterModels })
						}

						break
					}
					case "refreshGlamaModels":
						const glamaModels = await getGlamaModels()

						if (Object.keys(glamaModels).length > 0) {
							const cacheDir = await this.ensureCacheDirectoryExists()
							await fs.writeFile(
								path.join(cacheDir, GlobalFileNames.glamaModels),
								JSON.stringify(glamaModels),
							)
							await this.postMessageToWebview({ type: "glamaModels", glamaModels })
						}

						break
					case "refreshUnboundModels":
						const unboundModels = await getUnboundModels()

						if (Object.keys(unboundModels).length > 0) {
							const cacheDir = await this.ensureCacheDirectoryExists()
							await fs.writeFile(
								path.join(cacheDir, GlobalFileNames.unboundModels),
								JSON.stringify(unboundModels),
							)
							await this.postMessageToWebview({ type: "unboundModels", unboundModels })
						}

						break
					case "refreshRequestyModels":
						const requestyModels = await getRequestyModels()

						if (Object.keys(requestyModels).length > 0) {
							const cacheDir = await this.ensureCacheDirectoryExists()
							await fs.writeFile(
								path.join(cacheDir, GlobalFileNames.requestyModels),
								JSON.stringify(requestyModels),
							)
							await this.postMessageToWebview({ type: "requestyModels", requestyModels })
						}

						break
					case "refreshOpenAiModels":
						if (message?.values?.baseUrl && message?.values?.apiKey) {
							const openAiModels = await getOpenAiModels(
								message?.values?.baseUrl,
								message?.values?.apiKey,
							)
							this.postMessageToWebview({ type: "openAiModels", openAiModels })
						}

						break
					case "requestOllamaModels":
						const ollamaModels = await getOllamaModels(message.text)
						// TODO: Cache like we do for OpenRouter, etc?
						this.postMessageToWebview({ type: "ollamaModels", ollamaModels })
						break
					case "requestLmStudioModels":
						const lmStudioModels = await getLmStudioModels(message.text)
						// TODO: Cache like we do for OpenRouter, etc?
						this.postMessageToWebview({ type: "lmStudioModels", lmStudioModels })
						break
					case "requestVsCodeLmModels":
						const vsCodeLmModels = await getVsCodeLmModels()
						// TODO: Cache like we do for OpenRouter, etc?
						this.postMessageToWebview({ type: "vsCodeLmModels", vsCodeLmModels })
						break
					case "openImage":
						openImage(message.text!)
						break
					case "openFile":
						openFile(message.text!, message.values as { create?: boolean; content?: string })
						break
					case "openMention":
						openMention(message.text)
						break
					case "checkpointDiff":
						const result = checkoutDiffPayloadSchema.safeParse(message.payload)

						if (result.success) {
							await this.getCurrentCline()?.checkpointDiff(result.data)
						}

						break
					case "checkpointRestore": {
						const result = checkoutRestorePayloadSchema.safeParse(message.payload)

						if (result.success) {
							await this.cancelTask()

							try {
								await pWaitFor(() => this.getCurrentCline()?.isInitialized === true, { timeout: 3_000 })
							} catch (error) {
								vscode.window.showErrorMessage(t("common:errors.checkpoint_timeout"))
							}

							try {
								await this.getCurrentCline()?.checkpointRestore(result.data)
							} catch (error) {
								vscode.window.showErrorMessage(t("common:errors.checkpoint_failed"))
							}
						}

						break
					}
					case "cancelTask":
						await this.cancelTask()
						break
					case "allowedCommands":
						await this.context.globalState.update("allowedCommands", message.commands)
						// Also update workspace settings
						await vscode.workspace
							.getConfiguration("roo-cline")
							.update("allowedCommands", message.commands, vscode.ConfigurationTarget.Global)
						break
					case "openMcpSettings": {
						const mcpSettingsFilePath = await this.mcpHub?.getMcpSettingsFilePath()
						if (mcpSettingsFilePath) {
							openFile(mcpSettingsFilePath)
						}
						break
					}
					case "openCustomModesSettings": {
						const customModesFilePath = await this.customModesManager.getCustomModesFilePath()
						if (customModesFilePath) {
							openFile(customModesFilePath)
						}
						break
					}
					case "deleteMcpServer": {
						if (!message.serverName) {
							break
						}

						try {
							this.outputChannel.appendLine(`Attempting to delete MCP server: ${message.serverName}`)
							await this.mcpHub?.deleteServer(message.serverName)
							this.outputChannel.appendLine(`Successfully deleted MCP server: ${message.serverName}`)
						} catch (error) {
							const errorMessage = error instanceof Error ? error.message : String(error)
							this.outputChannel.appendLine(`Failed to delete MCP server: ${errorMessage}`)
							// Error messages are already handled by McpHub.deleteServer
						}
						break
					}
					case "restartMcpServer": {
						try {
							await this.mcpHub?.restartConnection(message.text!)
						} catch (error) {
							this.outputChannel.appendLine(
								`Failed to retry connection for ${message.text}: ${JSON.stringify(error, Object.getOwnPropertyNames(error), 2)}`,
							)
						}
						break
					}
					case "toggleToolAlwaysAllow": {
						try {
							await this.mcpHub?.toggleToolAlwaysAllow(
								message.serverName!,
								message.toolName!,
								message.alwaysAllow!,
							)
						} catch (error) {
							this.outputChannel.appendLine(
								`Failed to toggle auto-approve for tool ${message.toolName}: ${JSON.stringify(error, Object.getOwnPropertyNames(error), 2)}`,
							)
						}
						break
					}
					case "toggleMcpServer": {
						try {
							await this.mcpHub?.toggleServerDisabled(message.serverName!, message.disabled!)
						} catch (error) {
							this.outputChannel.appendLine(
								`Failed to toggle MCP server ${message.serverName}: ${JSON.stringify(error, Object.getOwnPropertyNames(error), 2)}`,
							)
						}
						break
					}
					case "mcpEnabled":
						const mcpEnabled = message.bool ?? true
						await this.updateGlobalState("mcpEnabled", mcpEnabled)
						await this.postStateToWebview()
						break
					case "enableMcpServerCreation":
						await this.updateGlobalState("enableMcpServerCreation", message.bool ?? true)
						await this.postStateToWebview()
						break
					case "playSound":
						if (message.audioType) {
							const soundPath = path.join(this.context.extensionPath, "audio", `${message.audioType}.wav`)
							playSound(soundPath)
						}
						break
					case "soundEnabled":
						const soundEnabled = message.bool ?? true
						await this.updateGlobalState("soundEnabled", soundEnabled)
						setSoundEnabled(soundEnabled) // Add this line to update the sound utility
						await this.postStateToWebview()
						break
					case "soundVolume":
						const soundVolume = message.value ?? 0.5
						await this.updateGlobalState("soundVolume", soundVolume)
						setSoundVolume(soundVolume)
						await this.postStateToWebview()
						break
					case "ttsEnabled":
						const ttsEnabled = message.bool ?? true
						await this.updateGlobalState("ttsEnabled", ttsEnabled)
						setTtsEnabled(ttsEnabled) // Add this line to update the tts utility
						await this.postStateToWebview()
						break
					case "ttsSpeed":
						const ttsSpeed = message.value ?? 1.0
						await this.updateGlobalState("ttsSpeed", ttsSpeed)
						setTtsSpeed(ttsSpeed)
						await this.postStateToWebview()
						break
					case "playTts":
						if (message.text) {
							playTts(message.text, {
								onStart: () => this.postMessageToWebview({ type: "ttsStart", text: message.text }),
								onStop: () => this.postMessageToWebview({ type: "ttsStop", text: message.text }),
							})
						}
						break
					case "stopTts":
						stopTts()
						break
					case "diffEnabled":
						const diffEnabled = message.bool ?? true
						await this.updateGlobalState("diffEnabled", diffEnabled)
						await this.postStateToWebview()
						break
					case "enableCheckpoints":
						const enableCheckpoints = message.bool ?? true
						await this.updateGlobalState("enableCheckpoints", enableCheckpoints)
						await this.postStateToWebview()
						break
					case "checkpointStorage":
						console.log(`[ClineProvider] checkpointStorage: ${message.text}`)
						const checkpointStorage = message.text ?? "task"
						await this.updateGlobalState("checkpointStorage", checkpointStorage as CheckpointStorage)
						await this.postStateToWebview()
						break
					case "browserViewportSize":
						const browserViewportSize = message.text ?? "900x600"
						await this.updateGlobalState("browserViewportSize", browserViewportSize)
						await this.postStateToWebview()
						break
					case "remoteBrowserHost":
						await this.updateGlobalState("remoteBrowserHost", message.text)
						await this.postStateToWebview()
						break
					case "remoteBrowserEnabled":
						// Store the preference in global state
						// remoteBrowserEnabled now means "enable remote browser connection"
						await this.updateGlobalState("remoteBrowserEnabled", message.bool ?? false)
						// If disabling remote browser connection, clear the remoteBrowserHost
						if (!message.bool) {
							await this.updateGlobalState("remoteBrowserHost", undefined)
						}
						await this.postStateToWebview()
						break
					case "testBrowserConnection":
						try {
							const browserSession = new BrowserSession(this.context)
							// If no text is provided, try auto-discovery
							if (!message.text) {
								try {
									const discoveredHost = await discoverChromeInstances()
									if (discoveredHost) {
										// Test the connection to the discovered host
										const result = await browserSession.testConnection(discoveredHost)
										// Send the result back to the webview
										await this.postMessageToWebview({
											type: "browserConnectionResult",
											success: result.success,
											text: `Auto-discovered and tested connection to Chrome at ${discoveredHost}: ${result.message}`,
											values: { endpoint: result.endpoint },
										})
									} else {
										await this.postMessageToWebview({
											type: "browserConnectionResult",
											success: false,
											text: "No Chrome instances found on the network. Make sure Chrome is running with remote debugging enabled (--remote-debugging-port=9222).",
										})
									}
								} catch (error) {
									await this.postMessageToWebview({
										type: "browserConnectionResult",
										success: false,
										text: `Error during auto-discovery: ${error instanceof Error ? error.message : String(error)}`,
									})
								}
							} else {
								// Test the provided URL
								const result = await browserSession.testConnection(message.text)

								// Send the result back to the webview
								await this.postMessageToWebview({
									type: "browserConnectionResult",
									success: result.success,
									text: result.message,
									values: { endpoint: result.endpoint },
								})
							}
						} catch (error) {
							await this.postMessageToWebview({
								type: "browserConnectionResult",
								success: false,
								text: `Error testing connection: ${error instanceof Error ? error.message : String(error)}`,
							})
						}
						break
					case "discoverBrowser":
						try {
							const discoveredHost = await discoverChromeInstances()

							if (discoveredHost) {
								// Don't update the remoteBrowserHost state when auto-discovering
								// This way we don't override the user's preference

								// Test the connection to get the endpoint
								const browserSession = new BrowserSession(this.context)
								const result = await browserSession.testConnection(discoveredHost)

								// Send the result back to the webview
								await this.postMessageToWebview({
									type: "browserConnectionResult",
									success: true,
									text: `Successfully discovered and connected to Chrome at ${discoveredHost}`,
									values: { endpoint: result.endpoint },
								})
							} else {
								await this.postMessageToWebview({
									type: "browserConnectionResult",
									success: false,
									text: "No Chrome instances found on the network. Make sure Chrome is running with remote debugging enabled (--remote-debugging-port=9222).",
								})
							}
						} catch (error) {
							await this.postMessageToWebview({
								type: "browserConnectionResult",
								success: false,
								text: `Error discovering browser: ${error instanceof Error ? error.message : String(error)}`,
							})
						}
						break
					case "fuzzyMatchThreshold":
						await this.updateGlobalState("fuzzyMatchThreshold", message.value)
						await this.postStateToWebview()
						break
					case "alwaysApproveResubmit":
						await this.updateGlobalState("alwaysApproveResubmit", message.bool ?? false)
						await this.postStateToWebview()
						break
					case "requestDelaySeconds":
						await this.updateGlobalState("requestDelaySeconds", message.value ?? 5)
						await this.postStateToWebview()
						break
					case "rateLimitSeconds":
						await this.updateGlobalState("rateLimitSeconds", message.value ?? 0)
						await this.postStateToWebview()
						break
					case "writeDelayMs":
						await this.updateGlobalState("writeDelayMs", message.value)
						await this.postStateToWebview()
						break
					case "terminalOutputLineLimit":
						await this.updateGlobalState("terminalOutputLineLimit", message.value)
						await this.postStateToWebview()
						break
					case "terminalShellIntegrationTimeout":
						await this.updateGlobalState("terminalShellIntegrationTimeout", message.value)
						await this.postStateToWebview()
						if (message.value !== undefined) {
							Terminal.setShellIntegrationTimeout(message.value)
						}
						break
					case "mode":
						await this.handleModeSwitch(message.text as Mode)
						break
					case "updateSupportPrompt":
						try {
							if (Object.keys(message?.values ?? {}).length === 0) {
								return
							}

							const existingPrompts = this.getGlobalState("customSupportPrompts") ?? {}
							const updatedPrompts = { ...existingPrompts, ...message.values }
							await this.updateGlobalState("customSupportPrompts", updatedPrompts)
							await this.postStateToWebview()
						} catch (error) {
							this.outputChannel.appendLine(
								`Error update support prompt: ${JSON.stringify(error, Object.getOwnPropertyNames(error), 2)}`,
							)
							vscode.window.showErrorMessage(t("common:errors.update_support_prompt"))
						}
						break
					case "resetSupportPrompt":
						try {
							if (!message?.text) {
								return
							}

							const existingPrompts = this.getGlobalState("customSupportPrompts") ?? {}
							const updatedPrompts = { ...existingPrompts }
							updatedPrompts[message.text] = undefined
							await this.updateGlobalState("customSupportPrompts", updatedPrompts)
							await this.postStateToWebview()
						} catch (error) {
							this.outputChannel.appendLine(
								`Error reset support prompt: ${JSON.stringify(error, Object.getOwnPropertyNames(error), 2)}`,
							)
							vscode.window.showErrorMessage(t("common:errors.reset_support_prompt"))
						}
						break
					case "updatePrompt":
						if (message.promptMode && message.customPrompt !== undefined) {
							const existingPrompts = this.getGlobalState("customModePrompts") ?? {}
							const updatedPrompts = { ...existingPrompts, [message.promptMode]: message.customPrompt }
							await this.updateGlobalState("customModePrompts", updatedPrompts)
							const currentState = await this.getState()
							const stateWithPrompts = { ...currentState, customModePrompts: updatedPrompts }
							this.view?.webview.postMessage({ type: "state", state: stateWithPrompts })
						}
						break
					case "deleteMessage": {
						const answer = await vscode.window.showInformationMessage(
							t("common:confirmation.delete_message"),
							{ modal: true },
							t("common:confirmation.just_this_message"),
							t("common:confirmation.this_and_subsequent"),
						)
						if (
							(answer === t("common:confirmation.just_this_message") ||
								answer === t("common:confirmation.this_and_subsequent")) &&
							this.getCurrentCline() &&
							typeof message.value === "number" &&
							message.value
						) {
							const timeCutoff = message.value - 1000 // 1 second buffer before the message to delete
							const messageIndex = this.getCurrentCline()!.clineMessages.findIndex(
								(msg) => msg.ts && msg.ts >= timeCutoff,
							)
							const apiConversationHistoryIndex =
								this.getCurrentCline()?.apiConversationHistory.findIndex(
									(msg) => msg.ts && msg.ts >= timeCutoff,
								)

							if (messageIndex !== -1) {
								const { historyItem } = await this.getTaskWithId(this.getCurrentCline()!.taskId)

								if (answer === t("common:confirmation.just_this_message")) {
									// Find the next user message first
									const nextUserMessage = this.getCurrentCline()!
										.clineMessages.slice(messageIndex + 1)
										.find((msg) => msg.type === "say" && msg.say === "user_feedback")

									// Handle UI messages
									if (nextUserMessage) {
										// Find absolute index of next user message
										const nextUserMessageIndex = this.getCurrentCline()!.clineMessages.findIndex(
											(msg) => msg === nextUserMessage,
										)
										// Keep messages before current message and after next user message
										await this.getCurrentCline()!.overwriteClineMessages([
											...this.getCurrentCline()!.clineMessages.slice(0, messageIndex),
											...this.getCurrentCline()!.clineMessages.slice(nextUserMessageIndex),
										])
									} else {
										// If no next user message, keep only messages before current message
										await this.getCurrentCline()!.overwriteClineMessages(
											this.getCurrentCline()!.clineMessages.slice(0, messageIndex),
										)
									}

									// Handle API messages
									if (apiConversationHistoryIndex !== -1) {
										if (nextUserMessage && nextUserMessage.ts) {
											// Keep messages before current API message and after next user message
											await this.getCurrentCline()!.overwriteApiConversationHistory([
												...this.getCurrentCline()!.apiConversationHistory.slice(
													0,
													apiConversationHistoryIndex,
												),
												...this.getCurrentCline()!.apiConversationHistory.filter(
													(msg) => msg.ts && msg.ts >= nextUserMessage.ts,
												),
											])
										} else {
											// If no next user message, keep only messages before current API message
											await this.getCurrentCline()!.overwriteApiConversationHistory(
												this.getCurrentCline()!.apiConversationHistory.slice(
													0,
													apiConversationHistoryIndex,
												),
											)
										}
									}
								} else if (answer === t("common:confirmation.this_and_subsequent")) {
									// Delete this message and all that follow
									await this.getCurrentCline()!.overwriteClineMessages(
										this.getCurrentCline()!.clineMessages.slice(0, messageIndex),
									)
									if (apiConversationHistoryIndex !== -1) {
										await this.getCurrentCline()!.overwriteApiConversationHistory(
											this.getCurrentCline()!.apiConversationHistory.slice(
												0,
												apiConversationHistoryIndex,
											),
										)
									}
								}

								await this.initClineWithHistoryItem(historyItem)
							}
						}
						break
					}
					case "screenshotQuality":
						await this.updateGlobalState("screenshotQuality", message.value)
						await this.postStateToWebview()
						break
					case "maxOpenTabsContext":
						const tabCount = Math.min(Math.max(0, message.value ?? 20), 500)
						await this.updateGlobalState("maxOpenTabsContext", tabCount)
						await this.postStateToWebview()
						break
					case "maxWorkspaceFiles":
						const fileCount = Math.min(Math.max(0, message.value ?? 200), 500)
						await this.updateGlobalState("maxWorkspaceFiles", fileCount)
						await this.postStateToWebview()
						break
					case "browserToolEnabled":
						await this.updateGlobalState("browserToolEnabled", message.bool ?? true)
						await this.postStateToWebview()
						break
					case "language":
						changeLanguage(message.text ?? "en")
						await this.updateGlobalState("language", message.text as Language)
						await this.postStateToWebview()
						break
					case "showRooIgnoredFiles":
						await this.updateGlobalState("showRooIgnoredFiles", message.bool ?? true)
						await this.postStateToWebview()
						break
					case "maxReadFileLine":
						await this.updateGlobalState("maxReadFileLine", message.value)
						await this.postStateToWebview()
						break
					case "toggleApiConfigPin":
						if (message.text) {
							const currentPinned = this.getGlobalState("pinnedApiConfigs") ?? {}
							const updatedPinned: Record<string, boolean> = { ...currentPinned }

							if (currentPinned[message.text]) {
								delete updatedPinned[message.text]
							} else {
								updatedPinned[message.text] = true
							}

							await this.updateGlobalState("pinnedApiConfigs", updatedPinned)
							await this.postStateToWebview()
						}
						break
					case "enhancementApiConfigId":
						await this.updateGlobalState("enhancementApiConfigId", message.text)
						await this.postStateToWebview()
						break
					case "autoApprovalEnabled":
						await this.updateGlobalState("autoApprovalEnabled", message.bool ?? false)
						await this.postStateToWebview()
						break
					case "enhancePrompt":
						if (message.text) {
							try {
								const {
									apiConfiguration,
									customSupportPrompts,
									listApiConfigMeta,
									enhancementApiConfigId,
								} = await this.getState()

								// Try to get enhancement config first, fall back to current config
								let configToUse: ApiConfiguration = apiConfiguration
								if (enhancementApiConfigId) {
									const config = listApiConfigMeta?.find(
										(c: ApiConfigMeta) => c.id === enhancementApiConfigId,
									)
									if (config?.name) {
										const loadedConfig = await this.providerSettingsManager.loadConfig(config.name)
										if (loadedConfig.apiProvider) {
											configToUse = loadedConfig
										}
									}
								}

								const enhancedPrompt = await singleCompletionHandler(
									configToUse,
									supportPrompt.create(
										"ENHANCE",
										{
											userInput: message.text,
										},
										customSupportPrompts,
									),
								)

								await this.postMessageToWebview({
									type: "enhancedPrompt",
									text: enhancedPrompt,
								})
							} catch (error) {
								this.outputChannel.appendLine(
									`Error enhancing prompt: ${JSON.stringify(error, Object.getOwnPropertyNames(error), 2)}`,
								)
								vscode.window.showErrorMessage(t("common:errors.enhance_prompt"))
								await this.postMessageToWebview({
									type: "enhancedPrompt",
								})
							}
						}
						break
					case "getSystemPrompt":
						try {
							const systemPrompt = await generateSystemPrompt(message)

							await this.postMessageToWebview({
								type: "systemPrompt",
								text: systemPrompt,
								mode: message.mode,
							})
						} catch (error) {
							this.outputChannel.appendLine(
								`Error getting system prompt:  ${JSON.stringify(error, Object.getOwnPropertyNames(error), 2)}`,
							)
							vscode.window.showErrorMessage(t("common:errors.get_system_prompt"))
						}
						break
					case "copySystemPrompt":
						try {
							const systemPrompt = await generateSystemPrompt(message)

							await vscode.env.clipboard.writeText(systemPrompt)
							await vscode.window.showInformationMessage(t("common:info.clipboard_copy"))
						} catch (error) {
							this.outputChannel.appendLine(
								`Error getting system prompt:  ${JSON.stringify(error, Object.getOwnPropertyNames(error), 2)}`,
							)
							vscode.window.showErrorMessage(t("common:errors.get_system_prompt"))
						}
						break
					case "searchCommits": {
						const cwd = this.cwd
						if (cwd) {
							try {
								const commits = await searchCommits(message.query || "", cwd)
								await this.postMessageToWebview({
									type: "commitSearchResults",
									commits,
								})
							} catch (error) {
								this.outputChannel.appendLine(
									`Error searching commits: ${JSON.stringify(error, Object.getOwnPropertyNames(error), 2)}`,
								)
								vscode.window.showErrorMessage(t("common:errors.search_commits"))
							}
						}
						break
					}
					case "searchFiles": {
						const workspacePath = getWorkspacePath()

						if (!workspacePath) {
							// Handle case where workspace path is not available
							await this.postMessageToWebview({
								type: "fileSearchResults",
								results: [],
								requestId: message.requestId,
								error: "No workspace path available",
							})
							break
						}
						try {
							// Call file search service with query from message
							const results = await searchWorkspaceFiles(
								message.query || "",
								workspacePath,
								20, // Use default limit, as filtering is now done in the backend
							)

							// Send results back to webview
							await this.postMessageToWebview({
								type: "fileSearchResults",
								results,
								requestId: message.requestId,
							})
						} catch (error) {
							const errorMessage = error instanceof Error ? error.message : String(error)

							// Send error response to webview
							await this.postMessageToWebview({
								type: "fileSearchResults",
								results: [],
								error: errorMessage,
								requestId: message.requestId,
							})
						}
						break
					}
					case "saveApiConfiguration":
						if (message.text && message.apiConfiguration) {
							try {
								await this.providerSettingsManager.saveConfig(message.text, message.apiConfiguration)
								const listApiConfig = await this.providerSettingsManager.listConfig()
								await this.updateGlobalState("listApiConfigMeta", listApiConfig)
							} catch (error) {
								this.outputChannel.appendLine(
									`Error save api configuration: ${JSON.stringify(error, Object.getOwnPropertyNames(error), 2)}`,
								)
								vscode.window.showErrorMessage(t("common:errors.save_api_config"))
							}
						}
						break
					case "upsertApiConfiguration":
						if (message.text && message.apiConfiguration) {
							await this.upsertApiConfiguration(message.text, message.apiConfiguration)
						}
						break
					case "renameApiConfiguration":
						if (message.values && message.apiConfiguration) {
							try {
								const { oldName, newName } = message.values

								if (oldName === newName) {
									break
								}

								// Load the old configuration to get its ID
								const oldConfig = await this.providerSettingsManager.loadConfig(oldName)

								// Create a new configuration with the same ID
								const newConfig = {
									...message.apiConfiguration,
									id: oldConfig.id, // Preserve the ID
								}

								// Save with the new name but same ID
								await this.providerSettingsManager.saveConfig(newName, newConfig)
								await this.providerSettingsManager.deleteConfig(oldName)

								const listApiConfig = await this.providerSettingsManager.listConfig()

								// Update listApiConfigMeta first to ensure UI has latest data
								await this.updateGlobalState("listApiConfigMeta", listApiConfig)
								await this.updateGlobalState("currentApiConfigName", newName)

								await this.postStateToWebview()
							} catch (error) {
								this.outputChannel.appendLine(
									`Error rename api configuration: ${JSON.stringify(error, Object.getOwnPropertyNames(error), 2)}`,
								)
								vscode.window.showErrorMessage(t("common:errors.rename_api_config"))
							}
						}
						break
					case "loadApiConfiguration":
						if (message.text) {
							try {
								const apiConfig = await this.providerSettingsManager.loadConfig(message.text)
								const listApiConfig = await this.providerSettingsManager.listConfig()

								await Promise.all([
									this.updateGlobalState("listApiConfigMeta", listApiConfig),
									this.updateGlobalState("currentApiConfigName", message.text),
									this.updateApiConfiguration(apiConfig),
								])

								await this.postStateToWebview()
							} catch (error) {
								this.outputChannel.appendLine(
									`Error load api configuration: ${JSON.stringify(error, Object.getOwnPropertyNames(error), 2)}`,
								)
								vscode.window.showErrorMessage(t("common:errors.load_api_config"))
							}
						}
						break
					case "loadApiConfigurationById":
						if (message.text) {
							try {
								const { config: apiConfig, name } = await this.providerSettingsManager.loadConfigById(
									message.text,
								)
								const listApiConfig = await this.providerSettingsManager.listConfig()

								await Promise.all([
									this.updateGlobalState("listApiConfigMeta", listApiConfig),
									this.updateGlobalState("currentApiConfigName", name),
									this.updateApiConfiguration(apiConfig),
								])

								await this.postStateToWebview()
							} catch (error) {
								this.outputChannel.appendLine(
									`Error load api configuration by ID: ${JSON.stringify(error, Object.getOwnPropertyNames(error), 2)}`,
								)
								vscode.window.showErrorMessage(t("common:errors.load_api_config"))
							}
						}
						break
					case "deleteApiConfiguration":
						if (message.text) {
							const answer = await vscode.window.showInformationMessage(
								t("common:confirmation.delete_config_profile"),
								{ modal: true },
								t("common:answers.yes"),
							)

							if (answer !== t("common:answers.yes")) {
								break
							}

							try {
								await this.providerSettingsManager.deleteConfig(message.text)
								const listApiConfig = await this.providerSettingsManager.listConfig()

								// Update listApiConfigMeta first to ensure UI has latest data
								await this.updateGlobalState("listApiConfigMeta", listApiConfig)

								// If this was the current config, switch to first available
								const currentApiConfigName = this.getGlobalState("currentApiConfigName")

								if (message.text === currentApiConfigName && listApiConfig?.[0]?.name) {
									const apiConfig = await this.providerSettingsManager.loadConfig(
										listApiConfig[0].name,
									)
									await Promise.all([
										this.updateGlobalState("currentApiConfigName", listApiConfig[0].name),
										this.updateApiConfiguration(apiConfig),
									])
								}

								await this.postStateToWebview()
							} catch (error) {
								this.outputChannel.appendLine(
									`Error delete api configuration: ${JSON.stringify(error, Object.getOwnPropertyNames(error), 2)}`,
								)
								vscode.window.showErrorMessage(t("common:errors.delete_api_config"))
							}
						}
						break
					case "getListApiConfiguration":
						try {
							const listApiConfig = await this.providerSettingsManager.listConfig()
							await this.updateGlobalState("listApiConfigMeta", listApiConfig)
							this.postMessageToWebview({ type: "listApiConfig", listApiConfig })
						} catch (error) {
							this.outputChannel.appendLine(
								`Error get list api configuration: ${JSON.stringify(error, Object.getOwnPropertyNames(error), 2)}`,
							)
							vscode.window.showErrorMessage(t("common:errors.list_api_config"))
						}
						break
					case "updateExperimental": {
						if (!message.values) {
							break
						}

						const updatedExperiments = {
							...(this.getGlobalState("experiments") ?? experimentDefault),
							...message.values,
						}

						await this.updateGlobalState("experiments", updatedExperiments)

						// Update diffStrategy in current Cline instance if it exists
						if (message.values[EXPERIMENT_IDS.DIFF_STRATEGY] !== undefined && this.getCurrentCline()) {
							await this.getCurrentCline()!.updateDiffStrategy(
								Experiments.isEnabled(updatedExperiments, EXPERIMENT_IDS.DIFF_STRATEGY),
								Experiments.isEnabled(updatedExperiments, EXPERIMENT_IDS.MULTI_SEARCH_AND_REPLACE),
							)
						}

						await this.postStateToWebview()
						break
					}
					case "updateMcpTimeout":
						if (message.serverName && typeof message.timeout === "number") {
							try {
								await this.mcpHub?.updateServerTimeout(message.serverName, message.timeout)
							} catch (error) {
								this.outputChannel.appendLine(
									`Failed to update timeout for ${message.serverName}: ${JSON.stringify(error, Object.getOwnPropertyNames(error), 2)}`,
								)
								vscode.window.showErrorMessage(t("common:errors.update_server_timeout"))
							}
						}
						break
					case "updateCustomMode":
						if (message.modeConfig) {
							await this.customModesManager.updateCustomMode(message.modeConfig.slug, message.modeConfig)
							// Update state after saving the mode
							const customModes = await this.customModesManager.getCustomModes()
							await this.updateGlobalState("customModes", customModes)
							await this.updateGlobalState("mode", message.modeConfig.slug)
							await this.postStateToWebview()
						}
						break
					case "deleteCustomMode":
						if (message.slug) {
							const answer = await vscode.window.showInformationMessage(
								t("common:confirmation.delete_custom_mode"),
								{ modal: true },
								t("common:answers.yes"),
							)

							if (answer !== t("common:answers.yes")) {
								break
							}

							await this.customModesManager.deleteCustomMode(message.slug)
							// Switch back to default mode after deletion
							await this.updateGlobalState("mode", defaultModeSlug)
							await this.postStateToWebview()
						}
						break
					case "humanRelayResponse":
						if (message.requestId && message.text) {
							vscode.commands.executeCommand("roo-cline.handleHumanRelayResponse", {
								requestId: message.requestId,
								text: message.text,
								cancelled: false,
							})
						}
						break

					case "humanRelayCancel":
						if (message.requestId) {
							vscode.commands.executeCommand("roo-cline.handleHumanRelayResponse", {
								requestId: message.requestId,
								cancelled: true,
							})
						}
						break

					case "telemetrySetting": {
						const telemetrySetting = message.text as TelemetrySetting
						await this.updateGlobalState("telemetrySetting", telemetrySetting)
						const isOptedIn = telemetrySetting === "enabled"
						telemetryService.updateTelemetryState(isOptedIn)
						await this.postStateToWebview()
						break
					}
				}
			},
			null,
			this.disposables,
		)

		const generateSystemPrompt = async (message: WebviewMessage) => {
			const {
				apiConfiguration,
				customModePrompts,
				customInstructions,
				browserViewportSize,
				diffEnabled,
				mcpEnabled,
				fuzzyMatchThreshold,
				experiments,
				enableMcpServerCreation,
				browserToolEnabled,
				language,
			} = await this.getState()

			// Create diffStrategy based on current model and settings
			const diffStrategy = getDiffStrategy(
				apiConfiguration.apiModelId || apiConfiguration.openRouterModelId || "",
				fuzzyMatchThreshold,
				Experiments.isEnabled(experiments, EXPERIMENT_IDS.DIFF_STRATEGY),
				Experiments.isEnabled(experiments, EXPERIMENT_IDS.MULTI_SEARCH_AND_REPLACE),
			)
			const cwd = this.cwd

			const mode = message.mode ?? defaultModeSlug
			const customModes = await this.customModesManager.getCustomModes()

			const rooIgnoreInstructions = this.getCurrentCline()?.rooIgnoreController?.getInstructions()

			// Determine if browser tools can be used based on model support, mode, and user settings
			let modelSupportsComputerUse = false

			// Create a temporary API handler to check if the model supports computer use
			// This avoids relying on an active Cline instance which might not exist during preview
			try {
				const tempApiHandler = buildApiHandler(apiConfiguration)
				modelSupportsComputerUse = tempApiHandler.getModel().info.supportsComputerUse ?? false
			} catch (error) {
				console.error("Error checking if model supports computer use:", error)
			}

			// Check if the current mode includes the browser tool group
			const modeConfig = getModeBySlug(mode, customModes)
			const modeSupportsBrowser = modeConfig?.groups.some((group) => getGroupName(group) === "browser") ?? false

			// Only enable browser tools if the model supports it, the mode includes browser tools,
			// and browser tools are enabled in settings
			const canUseBrowserTool = modelSupportsComputerUse && modeSupportsBrowser && (browserToolEnabled ?? true)

			const systemPrompt = await SYSTEM_PROMPT(
				this.context,
				cwd,
				canUseBrowserTool,
				mcpEnabled ? this.mcpHub : undefined,
				diffStrategy,
				browserViewportSize ?? "900x600",
				mode,
				customModePrompts,
				customModes,
				customInstructions,
				diffEnabled,
				experiments,
				enableMcpServerCreation,
				language,
				rooIgnoreInstructions,
			)
			return systemPrompt
		}
	}

	/**
	 * Handle switching to a new mode, including updating the associated API configuration
	 * @param newMode The mode to switch to
	 */
	public async handleModeSwitch(newMode: Mode) {
		// Capture mode switch telemetry event
		const currentTaskId = this.getCurrentCline()?.taskId
		if (currentTaskId) {
			telemetryService.captureModeSwitch(currentTaskId, newMode)
		}

		await this.updateGlobalState("mode", newMode)

		// Load the saved API config for the new mode if it exists
		const savedConfigId = await this.providerSettingsManager.getModeConfigId(newMode)
		const listApiConfig = await this.providerSettingsManager.listConfig()

		// Update listApiConfigMeta first to ensure UI has latest data
		await this.updateGlobalState("listApiConfigMeta", listApiConfig)

		// If this mode has a saved config, use it
		if (savedConfigId) {
			const config = listApiConfig?.find((c) => c.id === savedConfigId)
			if (config?.name) {
				const apiConfig = await this.providerSettingsManager.loadConfig(config.name)
				await Promise.all([
					this.updateGlobalState("currentApiConfigName", config.name),
					this.updateApiConfiguration(apiConfig),
				])
			}
		} else {
			// If no saved config for this mode, save current config as default
			const currentApiConfigName = this.getGlobalState("currentApiConfigName")

			if (currentApiConfigName) {
				const config = listApiConfig?.find((c) => c.name === currentApiConfigName)
				if (config?.id) {
					await this.providerSettingsManager.setModeConfig(newMode, config.id)
				}
			}
		}

		await this.postStateToWebview()
	}

	private async updateApiConfiguration(providerSettings: ProviderSettings) {
		// Update mode's default config.
		const { mode } = await this.getState()

		if (mode) {
			const currentApiConfigName = this.getGlobalState("currentApiConfigName")
			const listApiConfig = await this.providerSettingsManager.listConfig()
			const config = listApiConfig?.find((c) => c.name === currentApiConfigName)

			if (config?.id) {
				await this.providerSettingsManager.setModeConfig(mode, config.id)
			}
		}

		await this.contextProxy.setProviderSettings(providerSettings)

		if (this.getCurrentCline()) {
			this.getCurrentCline()!.api = buildApiHandler(providerSettings)
		}
	}

	async cancelTask() {
		const cline = this.getCurrentCline()

		if (!cline) {
			return
		}

		console.log(`[subtasks] cancelling task ${cline.taskId}.${cline.instanceId}`)

		const { historyItem } = await this.getTaskWithId(cline.taskId)
		// Preserve parent and root task information for history item.
		const rootTask = cline.rootTask
		const parentTask = cline.parentTask

		cline.abortTask()

		await pWaitFor(
			() =>
				this.getCurrentCline()! === undefined ||
				this.getCurrentCline()!.isStreaming === false ||
				this.getCurrentCline()!.didFinishAbortingStream ||
				// If only the first chunk is processed, then there's no
				// need to wait for graceful abort (closes edits, browser,
				// etc).
				this.getCurrentCline()!.isWaitingForFirstChunk,
			{
				timeout: 3_000,
			},
		).catch(() => {
			console.error("Failed to abort task")
		})

		if (this.getCurrentCline()) {
			// 'abandoned' will prevent this Cline instance from affecting
			// future Cline instances. This may happen if its hanging on a
			// streaming request.
			this.getCurrentCline()!.abandoned = true
		}

		// Clears task again, so we need to abortTask manually above.
		await this.initClineWithHistoryItem({ ...historyItem, rootTask, parentTask })
	}

	async updateCustomInstructions(instructions?: string) {
		// User may be clearing the field.
		await this.updateGlobalState("customInstructions", instructions || undefined)

		if (this.getCurrentCline()) {
			this.getCurrentCline()!.customInstructions = instructions || undefined
		}

		await this.postStateToWebview()
	}

	// MCP

	async ensureMcpServersDirectoryExists(): Promise<string> {
		// Get platform-specific application data directory
		let mcpServersDir: string
		if (process.platform === "win32") {
			// Windows: %APPDATA%\Roo-Code\MCP
			mcpServersDir = path.join(os.homedir(), "AppData", "Roaming", "Roo-Code", "MCP")
		} else if (process.platform === "darwin") {
			// macOS: ~/Documents/Cline/MCP
			mcpServersDir = path.join(os.homedir(), "Documents", "Cline", "MCP")
		} else {
			// Linux: ~/.local/share/Cline/MCP
			mcpServersDir = path.join(os.homedir(), ".local", "share", "Roo-Code", "MCP")
		}

		try {
			await fs.mkdir(mcpServersDir, { recursive: true })
		} catch (error) {
			// Fallback to a relative path if directory creation fails
			return path.join(os.homedir(), ".roo-code", "mcp")
		}
		return mcpServersDir
	}

	async ensureSettingsDirectoryExists(): Promise<string> {
		const { getSettingsDirectoryPath } = await import("../../shared/storagePathManager")
		const globalStoragePath = this.contextProxy.globalStorageUri.fsPath
		return getSettingsDirectoryPath(globalStoragePath)
	}

	private async ensureCacheDirectoryExists() {
		const { getCacheDirectoryPath } = await import("../../shared/storagePathManager")
		const globalStoragePath = this.contextProxy.globalStorageUri.fsPath
		return getCacheDirectoryPath(globalStoragePath)
	}

	private async readModelsFromCache(filename: string): Promise<Record<string, ModelInfo> | undefined> {
		const filePath = path.join(await this.ensureCacheDirectoryExists(), filename)
		const fileExists = await fileExistsAtPath(filePath)

		if (fileExists) {
			const fileContents = await fs.readFile(filePath, "utf8")
			return JSON.parse(fileContents)
		}

		return undefined
	}

	// OpenRouter

	async handleOpenRouterCallback(code: string) {
		let { apiConfiguration, currentApiConfigName } = await this.getState()

		let apiKey: string
		try {
			const baseUrl = apiConfiguration.openRouterBaseUrl || "https://openrouter.ai/api/v1"
			// Extract the base domain for the auth endpoint
			const baseUrlDomain = baseUrl.match(/^(https?:\/\/[^\/]+)/)?.[1] || "https://openrouter.ai"
			const response = await axios.post(`${baseUrlDomain}/api/v1/auth/keys`, { code })
			if (response.data && response.data.key) {
				apiKey = response.data.key
			} else {
				throw new Error("Invalid response from OpenRouter API")
			}
		} catch (error) {
			this.outputChannel.appendLine(
				`Error exchanging code for API key: ${JSON.stringify(error, Object.getOwnPropertyNames(error), 2)}`,
			)
			throw error
		}

		const newConfiguration: ApiConfiguration = {
			...apiConfiguration,
			apiProvider: "openrouter",
			openRouterApiKey: apiKey,
			openRouterModelId: apiConfiguration?.openRouterModelId || openRouterDefaultModelId,
			openRouterModelInfo: apiConfiguration?.openRouterModelInfo || openRouterDefaultModelInfo,
		}

		await this.upsertApiConfiguration(currentApiConfigName, newConfiguration)
	}

	// Glama

	async handleGlamaCallback(code: string) {
		let apiKey: string
		try {
			const response = await axios.post("https://glama.ai/api/gateway/v1/auth/exchange-code", { code })
			if (response.data && response.data.apiKey) {
				apiKey = response.data.apiKey
			} else {
				throw new Error("Invalid response from Glama API")
			}
		} catch (error) {
			this.outputChannel.appendLine(
				`Error exchanging code for API key: ${JSON.stringify(error, Object.getOwnPropertyNames(error), 2)}`,
			)
			throw error
		}

		const { apiConfiguration, currentApiConfigName } = await this.getState()

		const newConfiguration: ApiConfiguration = {
			...apiConfiguration,
			apiProvider: "glama",
			glamaApiKey: apiKey,
			glamaModelId: apiConfiguration?.glamaModelId || glamaDefaultModelId,
			glamaModelInfo: apiConfiguration?.glamaModelInfo || glamaDefaultModelInfo,
		}

		await this.upsertApiConfiguration(currentApiConfigName, newConfiguration)
	}

	// Requesty

	async handleRequestyCallback(code: string) {
		let { apiConfiguration, currentApiConfigName } = await this.getState()

		const newConfiguration: ApiConfiguration = {
			...apiConfiguration,
			apiProvider: "requesty",
			requestyApiKey: code,
			requestyModelId: apiConfiguration?.requestyModelId || requestyDefaultModelId,
			requestyModelInfo: apiConfiguration?.requestyModelInfo || requestyDefaultModelInfo,
		}

		await this.upsertApiConfiguration(currentApiConfigName, newConfiguration)
	}

	// Save configuration

	async upsertApiConfiguration(configName: string, apiConfiguration: ApiConfiguration) {
		try {
			await this.providerSettingsManager.saveConfig(configName, apiConfiguration)
			const listApiConfig = await this.providerSettingsManager.listConfig()

			await Promise.all([
				this.updateGlobalState("listApiConfigMeta", listApiConfig),
				this.updateApiConfiguration(apiConfiguration),
				this.updateGlobalState("currentApiConfigName", configName),
			])

			await this.postStateToWebview()
		} catch (error) {
			this.outputChannel.appendLine(
				`Error create new api configuration: ${JSON.stringify(error, Object.getOwnPropertyNames(error), 2)}`,
			)
			vscode.window.showErrorMessage(t("common:errors.create_api_config"))
		}
	}

	// Task history

	async getTaskWithId(id: string): Promise<{
		historyItem: HistoryItem
		taskDirPath: string
		apiConversationHistoryFilePath: string
		uiMessagesFilePath: string
		apiConversationHistory: Anthropic.MessageParam[]
	}> {
		const history = this.getGlobalState("taskHistory") ?? []
		const historyItem = history.find((item) => item.id === id)

		if (historyItem) {
			const { getTaskDirectoryPath } = await import("../../shared/storagePathManager")
			const globalStoragePath = this.contextProxy.globalStorageUri.fsPath
			const taskDirPath = await getTaskDirectoryPath(globalStoragePath, id)
			const apiConversationHistoryFilePath = path.join(taskDirPath, GlobalFileNames.apiConversationHistory)
			const uiMessagesFilePath = path.join(taskDirPath, GlobalFileNames.uiMessages)
			const fileExists = await fileExistsAtPath(apiConversationHistoryFilePath)

			if (fileExists) {
				const apiConversationHistory = JSON.parse(await fs.readFile(apiConversationHistoryFilePath, "utf8"))

				return {
					historyItem,
					taskDirPath,
					apiConversationHistoryFilePath,
					uiMessagesFilePath,
					apiConversationHistory,
				}
			}
		}

		// if we tried to get a task that doesn't exist, remove it from state
		// FIXME: this seems to happen sometimes when the json file doesnt save to disk for some reason
		await this.deleteTaskFromState(id)
		throw new Error("Task not found")
	}

	async showTaskWithId(id: string) {
		if (id !== this.getCurrentCline()?.taskId) {
			// Non-current task.
			const { historyItem } = await this.getTaskWithId(id)
			await this.initClineWithHistoryItem(historyItem) // Clears existing task.
		}

		await this.postMessageToWebview({ type: "action", action: "chatButtonClicked" })
	}

	async exportTaskWithId(id: string) {
		const { historyItem, apiConversationHistory } = await this.getTaskWithId(id)
		await downloadTask(historyItem.ts, apiConversationHistory)
	}

	// this function deletes a task from task hidtory, and deletes it's checkpoints and delete the task folder
	async deleteTaskWithId(id: string) {
		try {
			// get the task directory full path
			const { taskDirPath } = await this.getTaskWithId(id)

			// remove task from stack if it's the current task
			if (id === this.getCurrentCline()?.taskId) {
				// if we found the taskid to delete - call finish to abort this task and allow a new task to be started,
				// if we are deleting a subtask and parent task is still waiting for subtask to finish - it allows the parent to resume (this case should neve exist)
				await this.finishSubTask(t("common:tasks.deleted"))
			}

			// delete task from the task history state
			await this.deleteTaskFromState(id)

			// Delete associated shadow repository or branch.
			// TODO: Store `workspaceDir` in the `HistoryItem` object.
			const globalStorageDir = this.contextProxy.globalStorageUri.fsPath
			const workspaceDir = this.cwd

			try {
				await ShadowCheckpointService.deleteTask({ taskId: id, globalStorageDir, workspaceDir })
			} catch (error) {
				console.error(
					`[deleteTaskWithId${id}] failed to delete associated shadow repository or branch: ${error instanceof Error ? error.message : String(error)}`,
				)
			}

			// delete the entire task directory including checkpoints and all content
			try {
				await fs.rm(taskDirPath, { recursive: true, force: true })
				console.log(`[deleteTaskWithId${id}] removed task directory`)
			} catch (error) {
				console.error(
					`[deleteTaskWithId${id}] failed to remove task directory: ${error instanceof Error ? error.message : String(error)}`,
				)
			}
		} catch (error) {
			// If task is not found, just remove it from state
			if (error instanceof Error && error.message === "Task not found") {
				await this.deleteTaskFromState(id)
				return
			}
			throw error
		}
	}

	async deleteTaskFromState(id: string) {
		const taskHistory = this.getGlobalState("taskHistory") ?? []
		const updatedTaskHistory = taskHistory.filter((task) => task.id !== id)
		await this.updateGlobalState("taskHistory", updatedTaskHistory)
		await this.postStateToWebview()
	}

	async postStateToWebview() {
		const state = await this.getStateToPostToWebview()
		this.postMessageToWebview({ type: "state", state })
	}

	async getStateToPostToWebview() {
		const {
			apiConfiguration,
			lastShownAnnouncementId,
			customInstructions,
			alwaysAllowReadOnly,
			alwaysAllowReadOnlyOutsideWorkspace,
			alwaysAllowWrite,
			alwaysAllowWriteOutsideWorkspace,
			alwaysAllowExecute,
			alwaysAllowBrowser,
			alwaysAllowMcp,
			alwaysAllowModeSwitch,
			alwaysAllowSubtasks,
			soundEnabled,
			ttsEnabled,
			ttsSpeed,
			diffEnabled,
			enableCheckpoints,
			checkpointStorage,
			taskHistory,
			soundVolume,
			browserViewportSize,
			screenshotQuality,
			remoteBrowserHost,
			remoteBrowserEnabled,
			writeDelayMs,
			terminalOutputLineLimit,
			terminalShellIntegrationTimeout,
			fuzzyMatchThreshold,
			mcpEnabled,
			enableMcpServerCreation,
			alwaysApproveResubmit,
			requestDelaySeconds,
			rateLimitSeconds,
			currentApiConfigName,
			listApiConfigMeta,
			pinnedApiConfigs,
			mode,
			customModePrompts,
			customSupportPrompts,
			enhancementApiConfigId,
			autoApprovalEnabled,
			experiments,
			maxOpenTabsContext,
			maxWorkspaceFiles,
			browserToolEnabled,
			telemetrySetting,
			showRooIgnoredFiles,
			language,
			maxReadFileLine,
		} = await this.getState()

		const telemetryKey = process.env.POSTHOG_API_KEY
		const machineId = vscode.env.machineId
		const allowedCommands = vscode.workspace.getConfiguration("roo-cline").get<string[]>("allowedCommands") || []
		const cwd = this.cwd

		return {
			version: this.context.extension?.packageJSON?.version ?? "",
			apiConfiguration,
			customInstructions,
			alwaysAllowReadOnly: alwaysAllowReadOnly ?? false,
			alwaysAllowReadOnlyOutsideWorkspace: alwaysAllowReadOnlyOutsideWorkspace ?? false,
			alwaysAllowWrite: alwaysAllowWrite ?? false,
			alwaysAllowWriteOutsideWorkspace: alwaysAllowWriteOutsideWorkspace ?? false,
			alwaysAllowExecute: alwaysAllowExecute ?? false,
			alwaysAllowBrowser: alwaysAllowBrowser ?? false,
			alwaysAllowMcp: alwaysAllowMcp ?? false,
			alwaysAllowModeSwitch: alwaysAllowModeSwitch ?? false,
			alwaysAllowSubtasks: alwaysAllowSubtasks ?? false,
			uriScheme: vscode.env.uriScheme,
			currentTaskItem: this.getCurrentCline()?.taskId
				? (taskHistory || []).find((item: HistoryItem) => item.id === this.getCurrentCline()?.taskId)
				: undefined,
			clineMessages: this.getCurrentCline()?.clineMessages || [],
			taskHistory: (taskHistory || [])
				.filter((item: HistoryItem) => item.ts && item.task)
				.sort((a: HistoryItem, b: HistoryItem) => b.ts - a.ts),
			soundEnabled: soundEnabled ?? false,
			ttsEnabled: ttsEnabled ?? false,
			ttsSpeed: ttsSpeed ?? 1.0,
			diffEnabled: diffEnabled ?? true,
			enableCheckpoints: enableCheckpoints ?? true,
			checkpointStorage: checkpointStorage ?? "task",
			shouldShowAnnouncement:
				telemetrySetting !== "unset" && lastShownAnnouncementId !== this.latestAnnouncementId,
			allowedCommands,
			soundVolume: soundVolume ?? 0.5,
			browserViewportSize: browserViewportSize ?? "900x600",
			screenshotQuality: screenshotQuality ?? 75,
			remoteBrowserHost,
			remoteBrowserEnabled: remoteBrowserEnabled ?? false,
			writeDelayMs: writeDelayMs ?? 1000,
			terminalOutputLineLimit: terminalOutputLineLimit ?? 500,
			terminalShellIntegrationTimeout: terminalShellIntegrationTimeout ?? TERMINAL_SHELL_INTEGRATION_TIMEOUT,
			fuzzyMatchThreshold: fuzzyMatchThreshold ?? 1.0,
			mcpEnabled: mcpEnabled ?? true,
			enableMcpServerCreation: enableMcpServerCreation ?? true,
			alwaysApproveResubmit: alwaysApproveResubmit ?? false,
			requestDelaySeconds: requestDelaySeconds ?? 10,
			rateLimitSeconds: rateLimitSeconds ?? 0,
			currentApiConfigName: currentApiConfigName ?? "default",
			listApiConfigMeta: listApiConfigMeta ?? [],
			pinnedApiConfigs: pinnedApiConfigs ?? {},
			mode: mode ?? defaultModeSlug,
			customModePrompts: customModePrompts ?? {},
			customSupportPrompts: customSupportPrompts ?? {},
			enhancementApiConfigId,
			autoApprovalEnabled: autoApprovalEnabled ?? false,
			customModes: await this.customModesManager.getCustomModes(),
			experiments: experiments ?? experimentDefault,
			mcpServers: this.mcpHub?.getAllServers() ?? [],
			maxOpenTabsContext: maxOpenTabsContext ?? 20,
			maxWorkspaceFiles: maxWorkspaceFiles ?? 200,
			cwd,
			browserToolEnabled: browserToolEnabled ?? true,
			telemetrySetting,
			telemetryKey,
			machineId,
			showRooIgnoredFiles: showRooIgnoredFiles ?? true,
			language,
			renderContext: this.renderContext,
			maxReadFileLine: maxReadFileLine ?? 500,
			settingsImportedAt: this.settingsImportedAt,
		}
	}

	/**
	 * Storage
	 * https://dev.to/kompotkot/how-to-use-secretstorage-in-your-vscode-extensions-2hco
	 * https://www.eliostruyf.com/devhack-code-extension-storage-options/
	 */

	async getState() {
		const stateValues = this.contextProxy.getValues()

		const customModes = await this.customModesManager.getCustomModes()

		// Determine apiProvider with the same logic as before.
		const apiProvider: ApiProvider = stateValues.apiProvider ? stateValues.apiProvider : "anthropic"

<<<<<<< HEAD
		let idx = 0
		const valuePromises = await Promise.all([...statePromises, ...secretPromises, customModesPromise])

		// Populate stateValues and secretValues
		GLOBAL_STATE_KEYS.forEach((key, _) => {
			stateValues[key] = valuePromises[idx]
			idx = idx + 1
		})

		SECRET_KEYS.forEach((key, index) => {
			secretValues[key] = valuePromises[idx]
			idx = idx + 1
		})

		let customModes = valuePromises[idx] as ModeConfig[] | undefined

		// Determine apiProvider with the same logic as before
		let apiProvider: ApiProvider
		if (stateValues.apiProvider) {
			apiProvider = stateValues.apiProvider
		} else {
			apiProvider = "anthropic"
		}

		// Build the apiConfiguration object combining state values and secrets
		// Using the dynamic approach with API_CONFIG_KEYS
		const apiConfiguration: ApiConfiguration = {
			// Dynamically add all API-related keys from stateValues
			...Object.fromEntries(
				API_CONFIG_KEYS.filter((key) => isGlobalStateKey(key)).map((key) => [key, stateValues[key]]),
			),
			// Add all secrets
			...secretValues,
		}
=======
		// Build the apiConfiguration object combining state values and secrets.
		const providerSettings = this.contextProxy.getProviderSettings()
>>>>>>> a414c7d0

		// Ensure apiProvider is set properly if not already in state
		if (!providerSettings.apiProvider) {
			providerSettings.apiProvider = apiProvider
		}

		// Return the same structure as before
		return {
			apiConfiguration: providerSettings,
			lastShownAnnouncementId: stateValues.lastShownAnnouncementId,
			customInstructions: stateValues.customInstructions,
			alwaysAllowReadOnly: stateValues.alwaysAllowReadOnly ?? false,
			alwaysAllowReadOnlyOutsideWorkspace: stateValues.alwaysAllowReadOnlyOutsideWorkspace ?? false,
			alwaysAllowWrite: stateValues.alwaysAllowWrite ?? false,
			alwaysAllowWriteOutsideWorkspace: stateValues.alwaysAllowWriteOutsideWorkspace ?? false,
			alwaysAllowExecute: stateValues.alwaysAllowExecute ?? false,
			alwaysAllowBrowser: stateValues.alwaysAllowBrowser ?? false,
			alwaysAllowMcp: stateValues.alwaysAllowMcp ?? false,
			alwaysAllowModeSwitch: stateValues.alwaysAllowModeSwitch ?? false,
			alwaysAllowSubtasks: stateValues.alwaysAllowSubtasks ?? false,
			taskHistory: stateValues.taskHistory,
			allowedCommands: stateValues.allowedCommands,
			soundEnabled: stateValues.soundEnabled ?? false,
			ttsEnabled: stateValues.ttsEnabled ?? false,
			ttsSpeed: stateValues.ttsSpeed ?? 1.0,
			diffEnabled: stateValues.diffEnabled ?? true,
			enableCheckpoints: stateValues.enableCheckpoints ?? true,
			checkpointStorage: stateValues.checkpointStorage ?? "task",
			soundVolume: stateValues.soundVolume,
			browserViewportSize: stateValues.browserViewportSize ?? "900x600",
			screenshotQuality: stateValues.screenshotQuality ?? 75,
			remoteBrowserHost: stateValues.remoteBrowserHost,
			remoteBrowserEnabled: stateValues.remoteBrowserEnabled ?? false,
			fuzzyMatchThreshold: stateValues.fuzzyMatchThreshold ?? 1.0,
			writeDelayMs: stateValues.writeDelayMs ?? 1000,
			terminalOutputLineLimit: stateValues.terminalOutputLineLimit ?? 500,
			terminalShellIntegrationTimeout:
				stateValues.terminalShellIntegrationTimeout ?? TERMINAL_SHELL_INTEGRATION_TIMEOUT,
			mode: stateValues.mode ?? defaultModeSlug,
			language: stateValues.language ?? formatLanguage(vscode.env.language),
			mcpEnabled: stateValues.mcpEnabled ?? true,
			enableMcpServerCreation: stateValues.enableMcpServerCreation ?? true,
			alwaysApproveResubmit: stateValues.alwaysApproveResubmit ?? false,
			requestDelaySeconds: Math.max(5, stateValues.requestDelaySeconds ?? 10),
			rateLimitSeconds: stateValues.rateLimitSeconds ?? 0,
			currentApiConfigName: stateValues.currentApiConfigName ?? "default",
			listApiConfigMeta: stateValues.listApiConfigMeta ?? [],
			pinnedApiConfigs: stateValues.pinnedApiConfigs ?? {},
			modeApiConfigs: stateValues.modeApiConfigs ?? ({} as Record<Mode, string>),
			customModePrompts: stateValues.customModePrompts ?? {},
			customSupportPrompts: stateValues.customSupportPrompts ?? {},
			enhancementApiConfigId: stateValues.enhancementApiConfigId,
			experiments: stateValues.experiments ?? experimentDefault,
			autoApprovalEnabled: stateValues.autoApprovalEnabled ?? false,
			customModes,
			maxOpenTabsContext: stateValues.maxOpenTabsContext ?? 20,
			maxWorkspaceFiles: stateValues.maxWorkspaceFiles ?? 200,
			openRouterUseMiddleOutTransform: stateValues.openRouterUseMiddleOutTransform ?? true,
			browserToolEnabled: stateValues.browserToolEnabled ?? true,
			telemetrySetting: stateValues.telemetrySetting || "unset",
			showRooIgnoredFiles: stateValues.showRooIgnoredFiles ?? true,
			maxReadFileLine: stateValues.maxReadFileLine ?? 500,
		}
	}

	async updateTaskHistory(item: HistoryItem): Promise<HistoryItem[]> {
		const history = (this.getGlobalState("taskHistory") as HistoryItem[] | undefined) || []
		const existingItemIndex = history.findIndex((h) => h.id === item.id)

		if (existingItemIndex !== -1) {
			history[existingItemIndex] = item
		} else {
			history.push(item)
		}

		await this.updateGlobalState("taskHistory", history)
		return history
	}

	// global

	public async updateGlobalState<K extends GlobalStateKey>(key: K, value: GlobalState[K]) {
		await this.contextProxy.setValue(key, value)
	}

	public getGlobalState<K extends GlobalStateKey>(key: K) {
		return this.contextProxy.getValue(key)
	}

	// secrets

	public async storeSecret(key: SecretStateKey, value?: string) {
		await this.contextProxy.setValue(key, value)
	}

	private getSecret(key: SecretStateKey) {
		return this.contextProxy.getValue(key)
	}

	// global + secret

	public async setValues(values: RooCodeSettings) {
		await this.contextProxy.setValues(values)
	}

	// cwd

	get cwd() {
		return getWorkspacePath()
	}

	// dev

	async resetState() {
		const answer = await vscode.window.showInformationMessage(
			t("common:confirmation.reset_state"),
			{ modal: true },
			t("common:answers.yes"),
		)

		if (answer !== t("common:answers.yes")) {
			return
		}

		await this.contextProxy.resetAllState()
		await this.providerSettingsManager.resetAllConfigs()
		await this.customModesManager.resetCustomModes()
		await this.removeClineFromStack()
		await this.postStateToWebview()
		await this.postMessageToWebview({ type: "action", action: "chatButtonClicked" })
	}

	// logging

	public log(message: string) {
		this.outputChannel.appendLine(message)
		console.log(message)
	}

	// integration tests

	get viewLaunched() {
		return this.isViewLaunched
	}

	get messages() {
		return this.getCurrentCline()?.clineMessages || []
	}

	// Add public getter
	public getMcpHub(): McpHub | undefined {
		return this.mcpHub
	}

	/**
	 * Returns properties to be included in every telemetry event
	 * This method is called by the telemetry service to get context information
	 * like the current mode, API provider, etc.
	 */
	public async getTelemetryProperties(): Promise<Record<string, any>> {
		const { mode, apiConfiguration, language } = await this.getState()
		const appVersion = this.context.extension?.packageJSON?.version
		const vscodeVersion = vscode.version
		const platform = process.platform

		const properties: Record<string, any> = {
			vscodeVersion,
			platform,
		}

		// Add extension version
		if (appVersion) {
			properties.appVersion = appVersion
		}

		// Add language
		if (language) {
			properties.language = language
		}

		// Add current mode
		if (mode) {
			properties.mode = mode
		}

		// Add API provider
		if (apiConfiguration?.apiProvider) {
			properties.apiProvider = apiConfiguration.apiProvider
		}

		// Add model ID if available
		const currentCline = this.getCurrentCline()
		if (currentCline?.api) {
			const { id: modelId } = currentCline.api.getModel()
			if (modelId) {
				properties.modelId = modelId
			}
		}

		if (currentCline?.diffStrategy) {
			properties.diffStrategy = currentCline.diffStrategy.getName()
		}

		return properties
	}
}<|MERGE_RESOLUTION|>--- conflicted
+++ resolved
@@ -34,17 +34,6 @@
 import { findLast } from "../../shared/array"
 import { supportPrompt } from "../../shared/support-prompt"
 import { GlobalFileNames } from "../../shared/globalFileNames"
-<<<<<<< HEAD
-import {
-	SecretKey,
-	GlobalStateKey,
-	SECRET_KEYS,
-	GLOBAL_STATE_KEYS,
-	ConfigurationValues,
-	isGlobalStateKey,
-} from "../../shared/globalState"
-=======
->>>>>>> a414c7d0
 import { HistoryItem } from "../../shared/HistoryItem"
 import { ApiConfigMeta, ExtensionMessage } from "../../shared/ExtensionMessage"
 import { checkoutDiffPayloadSchema, checkoutRestorePayloadSchema, WebviewMessage } from "../../shared/WebviewMessage"
@@ -115,13 +104,8 @@
 	private latestAnnouncementId = "mar-20-2025-3-10" // update to some unique identifier when we add a new announcement
 	private settingsImportedAt?: number
 	private contextProxy: ContextProxy
-<<<<<<< HEAD
-	configManager: ConfigManager
-	customModesManager: CustomModesManager
-=======
 	public readonly providerSettingsManager: ProviderSettingsManager
 	public readonly customModesManager: CustomModesManager
->>>>>>> a414c7d0
 
 	constructor(
 		readonly context: vscode.ExtensionContext,
@@ -1106,50 +1090,16 @@
 						this.exportTaskWithId(message.text!)
 						break
 					case "importSettings":
-<<<<<<< HEAD
-						const uris = await vscode.window.showOpenDialog({
-							filters: { JSON: ["json"] },
-							canSelectMany: false,
-						})
-
-						if (uris) {
-							if (message.text === "global") {
-								await this.contextProxy.importGlobalConfiguration(uris[0].fsPath)
-							} else {
-								await this.contextProxy.importApiConfiguration(uris[0].fsPath)
-							}
-
-=======
 						const { success } = await importSettings({
 							providerSettingsManager: this.providerSettingsManager,
 							contextProxy: this.contextProxy,
 						})
 
 						if (success) {
->>>>>>> a414c7d0
 							this.settingsImportedAt = Date.now()
 							await this.postStateToWebview()
 							await vscode.window.showInformationMessage(t("common:info.settings_imported"))
 						}
-<<<<<<< HEAD
-						break
-					case "exportSettings":
-						const uri = await vscode.window.showSaveDialog({
-							filters: { JSON: ["json"] },
-							defaultUri: vscode.Uri.file(
-								path.join(os.homedir(), "Documents", `roo-code-${message.text}.json`),
-							),
-						})
-
-						if (uri) {
-							if (message.text === "global") {
-								await this.contextProxy.exportGlobalConfiguration(uri.fsPath)
-							} else {
-								await this.contextProxy.exportApiConfiguration(uri.fsPath)
-							}
-						}
-
-=======
 
 						break
 					case "exportSettings":
@@ -1158,7 +1108,6 @@
 							contextProxy: this.contextProxy,
 						})
 
->>>>>>> a414c7d0
 						break
 					case "resetState":
 						await this.resetState()
@@ -2734,45 +2683,8 @@
 		// Determine apiProvider with the same logic as before.
 		const apiProvider: ApiProvider = stateValues.apiProvider ? stateValues.apiProvider : "anthropic"
 
-<<<<<<< HEAD
-		let idx = 0
-		const valuePromises = await Promise.all([...statePromises, ...secretPromises, customModesPromise])
-
-		// Populate stateValues and secretValues
-		GLOBAL_STATE_KEYS.forEach((key, _) => {
-			stateValues[key] = valuePromises[idx]
-			idx = idx + 1
-		})
-
-		SECRET_KEYS.forEach((key, index) => {
-			secretValues[key] = valuePromises[idx]
-			idx = idx + 1
-		})
-
-		let customModes = valuePromises[idx] as ModeConfig[] | undefined
-
-		// Determine apiProvider with the same logic as before
-		let apiProvider: ApiProvider
-		if (stateValues.apiProvider) {
-			apiProvider = stateValues.apiProvider
-		} else {
-			apiProvider = "anthropic"
-		}
-
-		// Build the apiConfiguration object combining state values and secrets
-		// Using the dynamic approach with API_CONFIG_KEYS
-		const apiConfiguration: ApiConfiguration = {
-			// Dynamically add all API-related keys from stateValues
-			...Object.fromEntries(
-				API_CONFIG_KEYS.filter((key) => isGlobalStateKey(key)).map((key) => [key, stateValues[key]]),
-			),
-			// Add all secrets
-			...secretValues,
-		}
-=======
 		// Build the apiConfiguration object combining state values and secrets.
 		const providerSettings = this.contextProxy.getProviderSettings()
->>>>>>> a414c7d0
 
 		// Ensure apiProvider is set properly if not already in state
 		if (!providerSettings.apiProvider) {
