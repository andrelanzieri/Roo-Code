// npx vitest src/core/tools/__tests__/readFileTool.spec.ts

import * as path from "path"

import { countFileLines } from "../../../integrations/misc/line-counter"
import { readLines } from "../../../integrations/misc/read-lines"
import { extractTextFromFile, addLineNumbers } from "../../../integrations/misc/extract-text"
import { parseSourceCodeDefinitionsForFile } from "../../../services/tree-sitter"
import { isBinaryFile } from "isbinaryfile"
import { ReadFileToolUse, ToolParamName, ToolResponse } from "../../../shared/tools"
import { readFileTool } from "../readFileTool"
import { formatResponse } from "../../prompts/responses"
<<<<<<< HEAD
import * as contextValidatorModule from "../contextValidator"

vi.mock("../../../i18n", () => ({
	t: vi.fn((key: string) => key),
}))
=======
import { DEFAULT_MAX_IMAGE_FILE_SIZE_MB, DEFAULT_MAX_TOTAL_IMAGE_SIZE_MB } from "../helpers/imageHelpers"
>>>>>>> 6331944e

vi.mock("path", async () => {
	const originalPath = await vi.importActual("path")
	return {
		default: originalPath,
		...originalPath,
		resolve: vi.fn().mockImplementation((...args) => args.join("/")),
	}
})

// Already mocked above with hoisted fsPromises

vi.mock("isbinaryfile")

vi.mock("../../../integrations/misc/line-counter")
vi.mock("../../../integrations/misc/read-lines")
vi.mock("../contextValidator")

// Mock fs/promises readFile for image tests
const fsPromises = vi.hoisted(() => ({
	readFile: vi.fn(),
	stat: vi.fn().mockResolvedValue({ size: 1024 }),
}))
vi.mock("fs/promises", () => fsPromises)

// Mock input content for tests
let mockInputContent = ""

// First create all the mocks
vi.mock("../../../integrations/misc/extract-text", () => ({
	extractTextFromFile: vi.fn(),
	addLineNumbers: vi.fn(),
	getSupportedBinaryFormats: vi.fn(() => [".pdf", ".docx", ".ipynb"]),
}))
vi.mock("../../../services/tree-sitter")

// Then create the mock functions
const addLineNumbersMock = vi.fn().mockImplementation((text, startLine = 1) => {
	if (!text) return ""
	const lines = typeof text === "string" ? text.split("\n") : [text]
	return lines.map((line, i) => `${startLine + i} | ${line}`).join("\n")
})

const extractTextFromFileMock = vi.fn()
const getSupportedBinaryFormatsMock = vi.fn(() => [".pdf", ".docx", ".ipynb"])

// Mock formatResponse - use vi.hoisted to ensure mocks are available before vi.mock
const { toolResultMock, imageBlocksMock } = vi.hoisted(() => {
	const toolResultMock = vi.fn((text: string, images?: string[]) => {
		if (images && images.length > 0) {
			return [
				{ type: "text", text },
				...images.map((img) => {
					const [header, data] = img.split(",")
					const media_type = header.match(/:(.*?);/)?.[1] || "image/png"
					return { type: "image", source: { type: "base64", media_type, data } }
				}),
			]
		}
		return text
	})
	const imageBlocksMock = vi.fn((images?: string[]) => {
		return images
			? images.map((img) => {
					const [header, data] = img.split(",")
					const media_type = header.match(/:(.*?);/)?.[1] || "image/png"
					return { type: "image", source: { type: "base64", media_type, data } }
				})
			: []
	})
	return { toolResultMock, imageBlocksMock }
})

vi.mock("../../prompts/responses", () => ({
	formatResponse: {
		toolDenied: vi.fn(() => "The user denied this operation."),
		toolDeniedWithFeedback: vi.fn(
			(feedback?: string) =>
				`The user denied this operation and provided the following feedback:\n<feedback>\n${feedback}\n</feedback>`,
		),
		toolApprovedWithFeedback: vi.fn(
			(feedback?: string) =>
				`The user approved this operation and provided the following context:\n<feedback>\n${feedback}\n</feedback>`,
		),
		rooIgnoreError: vi.fn(
			(path: string) =>
				`Access to ${path} is blocked by the .rooignore file settings. You must try to continue in the task without using this file, or ask the user to update the .rooignore file.`,
		),
		toolResult: toolResultMock,
		imageBlocks: imageBlocksMock,
	},
}))

vi.mock("../../ignore/RooIgnoreController", () => ({
	RooIgnoreController: class {
		initialize() {
			return Promise.resolve()
		}
		validateAccess() {
			return true
		}
	},
}))

vi.mock("../../../utils/fs", () => ({
	fileExistsAtPath: vi.fn().mockReturnValue(true),
}))

// Global beforeEach to ensure clean mock state between all test suites
beforeEach(() => {
	// NOTE: Removed vi.clearAllMocks() to prevent interference with setImageSupport calls
	// Instead, individual suites clear their specific mocks to maintain isolation

	// Explicitly reset the hoisted mock implementations to prevent cross-suite pollution
	toolResultMock.mockImplementation((text: string, images?: string[]) => {
		if (images && images.length > 0) {
			return [
				{ type: "text", text },
				...images.map((img) => {
					const [header, data] = img.split(",")
					const media_type = header.match(/:(.*?);/)?.[1] || "image/png"
					return { type: "image", source: { type: "base64", media_type, data } }
				}),
			]
		}
		return text
	})

	imageBlocksMock.mockImplementation((images?: string[]) => {
		return images
			? images.map((img) => {
					const [header, data] = img.split(",")
					const media_type = header.match(/:(.*?);/)?.[1] || "image/png"
					return { type: "image", source: { type: "base64", media_type, data } }
				})
			: []
	})
})

// Mock i18n translation function
vi.mock("../../../i18n", () => ({
	t: vi.fn((key: string, params?: Record<string, any>) => {
		// Map translation keys to English text
		const translations: Record<string, string> = {
			"tools:readFile.imageWithSize": "Image file ({{size}} KB)",
			"tools:readFile.imageTooLarge":
				"Image file is too large ({{size}}). The maximum allowed size is {{max}} MB.",
			"tools:readFile.linesRange": " (lines {{start}}-{{end}})",
			"tools:readFile.definitionsOnly": " (definitions only)",
			"tools:readFile.maxLines": " (max {{max}} lines)",
		}

		let result = translations[key] || key

		// Simple template replacement
		if (params) {
			Object.entries(params).forEach(([param, value]) => {
				result = result.replace(new RegExp(`{{${param}}}`, "g"), String(value))
			})
		}

		return result
	}),
}))

// Shared mock setup function to ensure consistent state across all test suites
function createMockCline(): any {
	const mockProvider = {
		getState: vi.fn(),
		deref: vi.fn().mockReturnThis(),
	}

	const mockCline: any = {
		cwd: "/",
		task: "Test",
		providerRef: mockProvider,
		rooIgnoreController: {
			validateAccess: vi.fn().mockReturnValue(true),
		},
		say: vi.fn().mockResolvedValue(undefined),
		ask: vi.fn().mockResolvedValue({ response: "yesButtonClicked" }),
		presentAssistantMessage: vi.fn(),
		handleError: vi.fn().mockResolvedValue(undefined),
		pushToolResult: vi.fn(),
		removeClosingTag: vi.fn((tag, content) => content),
		fileContextTracker: {
			trackFileContext: vi.fn().mockResolvedValue(undefined),
		},
		recordToolUsage: vi.fn().mockReturnValue(undefined),
		recordToolError: vi.fn().mockReturnValue(undefined),
		didRejectTool: false,
		// CRITICAL: Always ensure image support is enabled
		api: {
			getModel: vi.fn().mockReturnValue({
				info: { supportsImages: true },
			}),
		},
	}

	return { mockCline, mockProvider }
}

// Helper function to set image support without affecting shared state
function setImageSupport(mockCline: any, supportsImages: boolean | undefined): void {
	mockCline.api = {
		getModel: vi.fn().mockReturnValue({
			info: { supportsImages },
		}),
	}
}

describe("read_file tool with maxReadFileLine setting", () => {
	// Test data
	const testFilePath = "test/file.txt"
	const absoluteFilePath = "/test/file.txt"
	const fileContent = "Line 1\nLine 2\nLine 3\nLine 4\nLine 5"
	const numberedFileContent = "1 | Line 1\n2 | Line 2\n3 | Line 3\n4 | Line 4\n5 | Line 5\n"
	const sourceCodeDef = "\n\n# file.txt\n1--5 | Content"

	// Mocked functions with correct types
	const mockedCountFileLines = vi.mocked(countFileLines)
	const mockedReadLines = vi.mocked(readLines)
	const mockedExtractTextFromFile = vi.mocked(extractTextFromFile)
	const mockedParseSourceCodeDefinitionsForFile = vi.mocked(parseSourceCodeDefinitionsForFile)

	const mockedIsBinaryFile = vi.mocked(isBinaryFile)
	const mockedPathResolve = vi.mocked(path.resolve)

	let mockCline: any
	let mockProvider: any
	let toolResult: ToolResponse | undefined

	beforeEach(() => {
		// Clear specific mocks (not all mocks to preserve shared state)
		mockedCountFileLines.mockClear()
		mockedExtractTextFromFile.mockClear()
		mockedIsBinaryFile.mockClear()
		mockedPathResolve.mockClear()
		addLineNumbersMock.mockClear()
		extractTextFromFileMock.mockClear()
		toolResultMock.mockClear()

		// Use shared mock setup function
		const mocks = createMockCline()
		mockCline = mocks.mockCline
		mockProvider = mocks.mockProvider

		// Explicitly disable image support for text file tests to prevent cross-suite pollution
		setImageSupport(mockCline, false)

		mockedPathResolve.mockReturnValue(absoluteFilePath)
		mockedIsBinaryFile.mockResolvedValue(false)

		// Default mock for validateFileSizeForContext - no limit
		vi.mocked(contextValidatorModule.validateFileSizeForContext).mockResolvedValue({
			shouldLimit: false,
			safeMaxLines: -1,
		})

		mockInputContent = fileContent

		// Setup the extractTextFromFile mock implementation with the current mockInputContent
		// Reset the spy before each test
		addLineNumbersMock.mockClear()

		// Setup the extractTextFromFile mock to call our spy
		mockedExtractTextFromFile.mockImplementation((_filePath) => {
			// Call the spy and return its result
			return Promise.resolve(addLineNumbersMock(mockInputContent))
		})

		toolResult = undefined
	})

	/**
	 * Helper function to execute the read file tool with different maxReadFileLine settings
	 */
	async function executeReadFileTool(
		params: Partial<ReadFileToolUse["params"]> = {},
		options: {
			maxReadFileLine?: number
			totalLines?: number
			skipAddLineNumbersCheck?: boolean // Flag to skip addLineNumbers check
			path?: string
			start_line?: string
			end_line?: string
		} = {},
	): Promise<ToolResponse | undefined> {
		// Configure mocks based on test scenario
		const maxReadFileLine = options.maxReadFileLine ?? 500
		const totalLines = options.totalLines ?? 5

		mockProvider.getState.mockResolvedValue({ maxReadFileLine, maxImageFileSize: 20, maxTotalImageSize: 20 })
		mockedCountFileLines.mockResolvedValue(totalLines)

		// Reset the spy before each test
		addLineNumbersMock.mockClear()

		// Format args string based on params
		let argsContent = `<file><path>${options.path || testFilePath}</path>`
		if (options.start_line && options.end_line) {
			argsContent += `<line_range>${options.start_line}-${options.end_line}</line_range>`
		}
		argsContent += `</file>`

		// Create a tool use object
		const toolUse: ReadFileToolUse = {
			type: "tool_use",
			name: "read_file",
			params: { args: argsContent, ...params },
			partial: false,
		}

		await readFileTool(
			mockCline,
			toolUse,
			mockCline.ask,
			vi.fn(),
			(result: ToolResponse) => {
				toolResult = result
			},
			(_: ToolParamName, content?: string) => content ?? "",
		)

		return toolResult
	}

	describe("when maxReadFileLine is negative", () => {
		it("should read the entire file using extractTextFromFile", async () => {
			// Setup - use default mockInputContent
			mockInputContent = fileContent

			// Execute
			const result = await executeReadFileTool({}, { maxReadFileLine: -1 })

			// Verify - just check that the result contains the expected elements
			expect(result).toContain(`<file><path>${testFilePath}</path>`)
			expect(result).toContain(`<content lines="1-5">`)
		})

		it("should not show line snippet in approval message when maxReadFileLine is -1", async () => {
			// This test verifies the line snippet behavior for the approval message
			// Setup - use default mockInputContent
			mockInputContent = fileContent

			// Execute - we'll reuse executeReadFileTool to run the tool
			await executeReadFileTool({}, { maxReadFileLine: -1 })

			// Verify the empty line snippet for full read was passed to the approval message
			// Look at the parameters passed to the 'ask' method in the approval message
			const askCall = mockCline.ask.mock.calls[0]
			const completeMessage = JSON.parse(askCall[1])

			// Verify the reason (lineSnippet) is empty or undefined for full read
			expect(completeMessage.reason).toBeFalsy()
		})
	})

	describe("when maxReadFileLine is 0", () => {
		it("should return an empty content with source code definitions", async () => {
			// Setup - for maxReadFileLine = 0, the implementation won't call readLines
			mockedParseSourceCodeDefinitionsForFile.mockResolvedValue(sourceCodeDef)

			// Execute - skip addLineNumbers check as it's not called for maxReadFileLine=0
			const result = await executeReadFileTool(
				{},
				{
					maxReadFileLine: 0,
					totalLines: 5,
					skipAddLineNumbersCheck: true,
				},
			)

			// Verify
			expect(result).toContain(`<file><path>${testFilePath}</path>`)
			expect(result).toContain(`<list_code_definition_names>`)

			// Verify XML structure
			expect(result).toContain("<notice>tools:readFile.showingOnlyLines</notice>")
			expect(result).toContain("<list_code_definition_names>")
			expect(result).toContain(sourceCodeDef.trim())
			expect(result).toContain("</list_code_definition_names>")
			expect(result).not.toContain("<content") // No content when maxReadFileLine is 0
		})
	})

	describe("when maxReadFileLine is less than file length", () => {
		it("should read only maxReadFileLine lines and add source code definitions", async () => {
			// Setup
			const content = "Line 1\nLine 2\nLine 3"
			const numberedContent = "1 | Line 1\n2 | Line 2\n3 | Line 3"
			mockedReadLines.mockResolvedValue(content)
			mockedParseSourceCodeDefinitionsForFile.mockResolvedValue(sourceCodeDef)

			// Setup addLineNumbers to always return numbered content
			addLineNumbersMock.mockReturnValue(numberedContent)

			// Execute
			const result = await executeReadFileTool({}, { maxReadFileLine: 3 })

			// Verify - just check that the result contains the expected elements
			expect(result).toContain(`<file><path>${testFilePath}</path>`)
			expect(result).toContain(`<content lines="1-3">`)
			expect(result).toContain(`<list_code_definition_names>`)
			expect(result).toContain("<notice>tools:readFile.showingOnlyLines</notice>")
		})
	})

	describe("when maxReadFileLine equals or exceeds file length", () => {
		it("should use extractTextFromFile when maxReadFileLine > totalLines", async () => {
			// Setup
			mockedCountFileLines.mockResolvedValue(5) // File shorter than maxReadFileLine
			mockInputContent = fileContent

			// Execute
			const result = await executeReadFileTool({}, { maxReadFileLine: 10, totalLines: 5 })

			// Verify - just check that the result contains the expected elements
			expect(result).toContain(`<file><path>${testFilePath}</path>`)
			expect(result).toContain(`<content lines="1-5">`)
		})

		it("should read with extractTextFromFile when file has few lines", async () => {
			// Setup
			mockedCountFileLines.mockResolvedValue(3) // File shorter than maxReadFileLine
			mockInputContent = fileContent

			// Execute
			const result = await executeReadFileTool({}, { maxReadFileLine: 5, totalLines: 3 })

			// Verify - just check that the result contains the expected elements
			expect(result).toContain(`<file><path>${testFilePath}</path>`)
			expect(result).toContain(`<content lines="1-3">`)
		})
	})

	describe("when file is binary", () => {
		it("should always use extractTextFromFile regardless of maxReadFileLine", async () => {
			// Setup
			mockedIsBinaryFile.mockResolvedValue(true)
			mockedCountFileLines.mockResolvedValue(3)
			mockedExtractTextFromFile.mockResolvedValue("")

			// Execute
			const result = await executeReadFileTool({}, { maxReadFileLine: 3, totalLines: 3 })

			// Verify - just check basic structure, the actual binary handling may vary
			expect(result).toContain(`<file><path>${testFilePath}</path>`)
			expect(typeof result).toBe("string")
		})
	})

	describe("with range parameters", () => {
		it("should honor start_line and end_line when provided", async () => {
			// Setup
			mockedReadLines.mockResolvedValue("Line 2\nLine 3\nLine 4")

			// Execute using executeReadFileTool with range parameters
			const rangeResult = await executeReadFileTool(
				{},
				{
					start_line: "2",
					end_line: "4",
				},
			)

			// Verify - just check that the result contains the expected elements
			expect(rangeResult).toContain(`<file><path>${testFilePath}</path>`)
			expect(rangeResult).toContain(`<content lines="2-4">`)
		})
	})
})

describe("read_file tool XML output structure", () => {
	// Test basic XML structure
	const testFilePath = "test/file.txt"
	const absoluteFilePath = "/test/file.txt"
	const fileContent = "Line 1\nLine 2\nLine 3\nLine 4\nLine 5"

	const mockedCountFileLines = vi.mocked(countFileLines)
	const mockedExtractTextFromFile = vi.mocked(extractTextFromFile)
	const mockedIsBinaryFile = vi.mocked(isBinaryFile)
	const mockedPathResolve = vi.mocked(path.resolve)
	const mockedFsReadFile = vi.mocked(fsPromises.readFile)
	const imageBuffer = Buffer.from(
		"iVBORw0KGgoAAAANSUhEUgAAAAEAAAABCAYAAAAfFcSJAAAADUlEQVR42mNkYPhfDwAChwGA60e6kgAAAABJRU5ErkJggg==",
		"base64",
	)

	let mockCline: any
	let mockProvider: any
	let toolResult: ToolResponse | undefined

	beforeEach(() => {
		// Clear specific mocks (not all mocks to preserve shared state)
		mockedCountFileLines.mockClear()
		mockedExtractTextFromFile.mockClear()
		mockedIsBinaryFile.mockClear()
		mockedPathResolve.mockClear()
		addLineNumbersMock.mockClear()
		extractTextFromFileMock.mockClear()
		toolResultMock.mockClear()

		// CRITICAL: Reset fsPromises mocks to prevent cross-test contamination
		fsPromises.stat.mockClear()
		fsPromises.stat.mockResolvedValue({ size: 1024 })
		fsPromises.readFile.mockClear()

		// Use shared mock setup function
		const mocks = createMockCline()
		mockCline = mocks.mockCline
		mockProvider = mocks.mockProvider

		// Explicitly enable image support for this test suite (contains image memory tests)
		setImageSupport(mockCline, true)

		mockedPathResolve.mockReturnValue(absoluteFilePath)
		mockedIsBinaryFile.mockResolvedValue(false)

		// Set default implementation for extractTextFromFile
		mockedExtractTextFromFile.mockImplementation((filePath) => {
			return Promise.resolve(addLineNumbersMock(mockInputContent))
		})

		mockInputContent = fileContent

		// Setup mock provider with default maxReadFileLine
		mockProvider.getState.mockResolvedValue({ maxReadFileLine: -1, maxImageFileSize: 20, maxTotalImageSize: 20 }) // Default to full file read

		// Add additional properties needed for XML tests
		mockCline.sayAndCreateMissingParamError = vi.fn().mockResolvedValue("Missing required parameter")

		toolResult = undefined
	})

	async function executeReadFileTool(
		params: {
			args?: string
		} = {},
		options: {
			totalLines?: number
			maxReadFileLine?: number
			isBinary?: boolean
			validateAccess?: boolean
		} = {},
	): Promise<ToolResponse | undefined> {
		// Configure mocks based on test scenario
		const totalLines = options.totalLines ?? 5
		const maxReadFileLine = options.maxReadFileLine ?? 500
		const isBinary = options.isBinary ?? false
		const validateAccess = options.validateAccess ?? true

		mockProvider.getState.mockResolvedValue({ maxReadFileLine, maxImageFileSize: 20, maxTotalImageSize: 20 })
		mockedCountFileLines.mockResolvedValue(totalLines)
		mockedIsBinaryFile.mockResolvedValue(isBinary)
		mockCline.rooIgnoreController.validateAccess = vi.fn().mockReturnValue(validateAccess)

		let argsContent = `<file><path>${testFilePath}</path></file>`

		// Create a tool use object
		const toolUse: ReadFileToolUse = {
			type: "tool_use",
			name: "read_file",
			params: { args: argsContent, ...params },
			partial: false,
		}

		// Execute the tool
		await readFileTool(
			mockCline,
			toolUse,
			mockCline.ask,
			vi.fn(),
			(result: ToolResponse) => {
				toolResult = result
			},
			(param: ToolParamName, content?: string) => content ?? "",
		)

		return toolResult
	}

	describe("Basic XML Structure Tests", () => {
		it("should produce XML output with no unnecessary indentation", async () => {
			// Setup
			const numberedContent = "1 | Line 1\n2 | Line 2\n3 | Line 3\n4 | Line 4\n5 | Line 5"
			// For XML structure test
			mockedExtractTextFromFile.mockImplementation(() => {
				addLineNumbersMock(mockInputContent)
				return Promise.resolve(numberedContent)
			})
			mockProvider.getState.mockResolvedValue({
				maxReadFileLine: -1,
				maxImageFileSize: 20,
				maxTotalImageSize: 20,
			}) // Allow up to 20MB per image and total size

			// Execute
			const result = await executeReadFileTool()

			// Verify
			expect(result).toBe(
				`<files>\n<file><path>${testFilePath}</path>\n<content lines="1-5">\n${numberedContent}</content>\n</file>\n</files>`,
			)
		})

		it("should follow the correct XML structure format", async () => {
			// Setup
			mockInputContent = fileContent
			// Execute
			const result = await executeReadFileTool({}, { maxReadFileLine: -1 })

			// Verify using regex to check structure
			const xmlStructureRegex = new RegExp(
				`^<files>\\n<file><path>${testFilePath}</path>\\n<content lines="1-5">\\n.*</content>\\n</file>\\n</files>$`,
				"s",
			)
			expect(result).toMatch(xmlStructureRegex)
		})

		it("should handle empty files correctly", async () => {
			// Setup
			mockedCountFileLines.mockResolvedValue(0)
			mockedExtractTextFromFile.mockResolvedValue("")
			mockProvider.getState.mockResolvedValue({
				maxReadFileLine: -1,
				maxImageFileSize: 20,
				maxTotalImageSize: 20,
			}) // Allow up to 20MB per image and total size

			// Execute
			const result = await executeReadFileTool({}, { totalLines: 0 })

			// Verify
			expect(result).toBe(
				`<files>\n<file><path>${testFilePath}</path>\n<content/><notice>File is empty</notice>\n</file>\n</files>`,
			)
		})

		describe("Total Image Memory Limit", () => {
			const testImages = [
				{ path: "test/image1.png", sizeKB: 5120 }, // 5MB
				{ path: "test/image2.jpg", sizeKB: 10240 }, // 10MB
				{ path: "test/image3.gif", sizeKB: 8192 }, // 8MB
			]

			// Define imageBuffer for this test suite
			const imageBuffer = Buffer.from(
				"iVBORw0KGgoAAAANSUhEUgAAAAEAAAABCAYAAAAfFcSJAAAADUlEQVR42mNkYPhfDwAChwGA60e6kgAAAABJRU5ErkJggg==",
				"base64",
			)

			beforeEach(() => {
				// CRITICAL: Reset fsPromises mocks to prevent cross-test contamination within this suite
				fsPromises.stat.mockClear()
				fsPromises.readFile.mockClear()
			})

			async function executeReadMultipleImagesTool(imagePaths: string[]): Promise<ToolResponse | undefined> {
				// Ensure image support is enabled before calling the tool
				setImageSupport(mockCline, true)

				// Create args content for multiple files
				const filesXml = imagePaths.map((path) => `<file><path>${path}</path></file>`).join("")
				const argsContent = filesXml

				const toolUse: ReadFileToolUse = {
					type: "tool_use",
					name: "read_file",
					params: { args: argsContent },
					partial: false,
				}

				let localResult: ToolResponse | undefined
				await readFileTool(
					mockCline,
					toolUse,
					mockCline.ask,
					vi.fn(),
					(result: ToolResponse) => {
						localResult = result
					},
					(_: ToolParamName, content?: string) => content ?? "",
				)
				// In multi-image scenarios, the result is pushed to pushToolResult, not returned directly.
				// We need to check the mock's calls to get the result.
				if (mockCline.pushToolResult.mock.calls.length > 0) {
					return mockCline.pushToolResult.mock.calls[0][0]
				}

				return localResult
			}

			it("should allow multiple images under the total memory limit", async () => {
				// Setup required mocks (don't clear all mocks - preserve API setup)
				mockedIsBinaryFile.mockResolvedValue(true)
				mockedCountFileLines.mockResolvedValue(0)
				fsPromises.readFile.mockResolvedValue(
					Buffer.from(
						"iVBORw0KGgoAAAANSUhEUgAAAAEAAAABCAYAAAAfFcSJAAAADUlEQVR42mNkYPhfDwAChwGA60e6kgAAAABJRU5ErkJggg==",
						"base64",
					),
				)

				// Setup mockProvider
				mockProvider.getState.mockResolvedValue({
					maxReadFileLine: -1,
					maxImageFileSize: 20,
					maxTotalImageSize: 20,
				}) // Allow up to 20MB per image and total size

				// Setup mockCline properties (preserve existing API)
				mockCline.cwd = "/"
				mockCline.task = "Test"
				mockCline.providerRef = mockProvider
				mockCline.rooIgnoreController = {
					validateAccess: vi.fn().mockReturnValue(true),
				}
				mockCline.say = vi.fn().mockResolvedValue(undefined)
				mockCline.ask = vi.fn().mockResolvedValue({ response: "yesButtonClicked" })
				mockCline.presentAssistantMessage = vi.fn()
				mockCline.handleError = vi.fn().mockResolvedValue(undefined)
				mockCline.pushToolResult = vi.fn()
				mockCline.removeClosingTag = vi.fn((tag, content) => content)
				mockCline.fileContextTracker = {
					trackFileContext: vi.fn().mockResolvedValue(undefined),
				}
				mockCline.recordToolUsage = vi.fn().mockReturnValue(undefined)
				mockCline.recordToolError = vi.fn().mockReturnValue(undefined)
				setImageSupport(mockCline, true)

				// Setup - images that fit within 20MB limit
				const smallImages = [
					{ path: "test/small1.png", sizeKB: 2048 }, // 2MB
					{ path: "test/small2.jpg", sizeKB: 3072 }, // 3MB
					{ path: "test/small3.gif", sizeKB: 4096 }, // 4MB
				] // Total: 9MB (under 20MB limit)

				// Mock file stats for each image
				fsPromises.stat = vi.fn().mockImplementation((filePath) => {
					const normalizedFilePath = path.normalize(filePath.toString())
					const image = smallImages.find((img) => normalizedFilePath.includes(path.normalize(img.path)))
					return Promise.resolve({ size: (image?.sizeKB || 1024) * 1024 })
				})

				// Mock path.resolve for each image
				mockedPathResolve.mockImplementation((cwd, relPath) => `/${relPath}`)

				// Execute
				const result = await executeReadMultipleImagesTool(smallImages.map((img) => img.path))

				// Verify all images were processed (should be a multi-part response)
				expect(Array.isArray(result)).toBe(true)
				const parts = result as any[]

				// Should have text part and 3 image parts
				const textPart = parts.find((p) => p.type === "text")?.text
				const imageParts = parts.filter((p) => p.type === "image")

				expect(textPart).toBeDefined()
				expect(imageParts).toHaveLength(3)

				// Verify no memory limit notices
				expect(textPart).not.toContain("Total image memory would exceed")
			})

			it("should skip images that would exceed the total memory limit", async () => {
				// Setup required mocks (don't clear all mocks)
				mockedIsBinaryFile.mockResolvedValue(true)
				mockedCountFileLines.mockResolvedValue(0)
				fsPromises.readFile.mockResolvedValue(
					Buffer.from(
						"iVBORw0KGgoAAAANSUhEUgAAAAEAAAABCAYAAAAfFcSJAAAADUlEQVR42mNkYPhfDwAChwGA60e6kgAAAABJRU5ErkJggg==",
						"base64",
					),
				)

				// Setup mockProvider
				mockProvider.getState.mockResolvedValue({
					maxReadFileLine: -1,
					maxImageFileSize: 15,
					maxTotalImageSize: 20,
				}) // Allow up to 15MB per image and 20MB total size

				// Setup mockCline properties
				mockCline.cwd = "/"
				mockCline.task = "Test"
				mockCline.providerRef = mockProvider
				mockCline.rooIgnoreController = {
					validateAccess: vi.fn().mockReturnValue(true),
				}
				mockCline.say = vi.fn().mockResolvedValue(undefined)
				mockCline.ask = vi.fn().mockResolvedValue({ response: "yesButtonClicked" })
				mockCline.presentAssistantMessage = vi.fn()
				mockCline.handleError = vi.fn().mockResolvedValue(undefined)
				mockCline.pushToolResult = vi.fn()
				mockCline.removeClosingTag = vi.fn((tag, content) => content)
				mockCline.fileContextTracker = {
					trackFileContext: vi.fn().mockResolvedValue(undefined),
				}
				mockCline.recordToolUsage = vi.fn().mockReturnValue(undefined)
				mockCline.recordToolError = vi.fn().mockReturnValue(undefined)
				setImageSupport(mockCline, true)

				// Setup - images where later ones would exceed 20MB total limit
				// Each must be under 5MB per-file limit (5120KB)
				const largeImages = [
					{ path: "test/large1.png", sizeKB: 5017 }, // ~4.9MB
					{ path: "test/large2.jpg", sizeKB: 5017 }, // ~4.9MB
					{ path: "test/large3.gif", sizeKB: 5017 }, // ~4.9MB
					{ path: "test/large4.png", sizeKB: 5017 }, // ~4.9MB
					{ path: "test/large5.jpg", sizeKB: 5017 }, // ~4.9MB - This should be skipped (total would be ~24.5MB > 20MB)
				]

				// Mock file stats for each image
				fsPromises.stat = vi.fn().mockImplementation((filePath) => {
					const normalizedFilePath = path.normalize(filePath.toString())
					const image = largeImages.find((img) => normalizedFilePath.includes(path.normalize(img.path)))
					return Promise.resolve({ size: (image?.sizeKB || 1024) * 1024 })
				})

				// Mock path.resolve for each image
				mockedPathResolve.mockImplementation((cwd, relPath) => `/${relPath}`)

				// Execute
				const result = await executeReadMultipleImagesTool(largeImages.map((img) => img.path))

				// Verify result structure - should be a mix of successful images and skipped notices
				expect(Array.isArray(result)).toBe(true)
				const parts = result as any[]

				const textPart = Array.isArray(result) ? result.find((p) => p.type === "text")?.text : result
				const imageParts = Array.isArray(result) ? result.filter((p) => p.type === "image") : []

				expect(textPart).toBeDefined()

				// Debug: Show what we actually got vs expected
				if (imageParts.length !== 4) {
					throw new Error(
						`Expected 4 images, got ${imageParts.length}. Full result: ${JSON.stringify(result, null, 2)}. Text part: ${textPart}`,
					)
				}
				expect(imageParts).toHaveLength(4) // First 4 images should be included (~19.6MB total)

				// Verify memory limit notice for the fifth image
				expect(textPart).toContain("Image skipped to avoid size limit (20MB)")
				expect(textPart).toMatch(/Current: \d+(\.\d+)? MB/)
				expect(textPart).toMatch(/this file: \d+(\.\d+)? MB/)
			})

			it("should track memory usage correctly across multiple images", async () => {
				// Setup mocks (don't clear all mocks)

				// Setup required mocks
				mockedIsBinaryFile.mockResolvedValue(true)
				mockedCountFileLines.mockResolvedValue(0)
				fsPromises.readFile.mockResolvedValue(
					Buffer.from(
						"iVBORw0KGgoAAAANSUhEUgAAAAEAAAABCAYAAAAfFcSJAAAADUlEQVR42mNkYPhfDwAChwGA60e6kgAAAABJRU5ErkJggg==",
						"base64",
					),
				)

				// Setup mockProvider
				mockProvider.getState.mockResolvedValue({
					maxReadFileLine: -1,
					maxImageFileSize: 15,
					maxTotalImageSize: 20,
				}) // Allow up to 15MB per image and 20MB total size

				// Setup mockCline properties
				mockCline.cwd = "/"
				mockCline.task = "Test"
				mockCline.providerRef = mockProvider
				mockCline.rooIgnoreController = {
					validateAccess: vi.fn().mockReturnValue(true),
				}
				mockCline.say = vi.fn().mockResolvedValue(undefined)
				mockCline.ask = vi.fn().mockResolvedValue({ response: "yesButtonClicked" })
				mockCline.presentAssistantMessage = vi.fn()
				mockCline.handleError = vi.fn().mockResolvedValue(undefined)
				mockCline.pushToolResult = vi.fn()
				mockCline.removeClosingTag = vi.fn((tag, content) => content)
				mockCline.fileContextTracker = {
					trackFileContext: vi.fn().mockResolvedValue(undefined),
				}
				mockCline.recordToolUsage = vi.fn().mockReturnValue(undefined)
				mockCline.recordToolError = vi.fn().mockReturnValue(undefined)
				setImageSupport(mockCline, true)

				// Setup - images that exactly reach the limit
				const exactLimitImages = [
					{ path: "test/exact1.png", sizeKB: 10240 }, // 10MB
					{ path: "test/exact2.jpg", sizeKB: 10240 }, // 10MB - Total exactly 20MB
					{ path: "test/exact3.gif", sizeKB: 1024 }, // 1MB - This should be skipped
				]

				// Mock file stats with simpler logic
				fsPromises.stat = vi.fn().mockImplementation((filePath) => {
					const normalizedFilePath = path.normalize(filePath.toString())
					const image = exactLimitImages.find((img) => normalizedFilePath.includes(path.normalize(img.path)))
					if (image) {
						return Promise.resolve({ size: image.sizeKB * 1024 })
					}
					return Promise.resolve({ size: 1024 * 1024 }) // Default 1MB
				})

				// Mock path.resolve
				mockedPathResolve.mockImplementation((cwd, relPath) => `/${relPath}`)

				// Execute
				const result = await executeReadMultipleImagesTool(exactLimitImages.map((img) => img.path))

				// Verify
				const textPart = Array.isArray(result) ? result.find((p) => p.type === "text")?.text : result
				const imageParts = Array.isArray(result) ? result.filter((p) => p.type === "image") : []

				expect(imageParts).toHaveLength(2) // First 2 images should fit
				expect(textPart).toContain("Image skipped to avoid size limit (20MB)")
				expect(textPart).toMatch(/Current: \d+(\.\d+)? MB/)
				expect(textPart).toMatch(/this file: \d+(\.\d+)? MB/)
			})

			it("should handle individual image size limit and total memory limit together", async () => {
				// Setup mocks (don't clear all mocks)

				// Setup required mocks
				mockedIsBinaryFile.mockResolvedValue(true)
				mockedCountFileLines.mockResolvedValue(0)
				fsPromises.readFile.mockResolvedValue(
					Buffer.from(
						"iVBORw0KGgoAAAANSUhEUgAAAAEAAAABCAYAAAAfFcSJAAAADUlEQVR42mNkYPhfDwAChwGA60e6kgAAAABJRU5ErkJggg==",
						"base64",
					),
				)

				// Setup mockProvider
				mockProvider.getState.mockResolvedValue({
					maxReadFileLine: -1,
					maxImageFileSize: 20,
					maxTotalImageSize: 20,
				}) // Allow up to 20MB per image and total size

				// Setup mockCline properties (complete setup)
				mockCline.cwd = "/"
				mockCline.task = "Test"
				mockCline.providerRef = mockProvider
				mockCline.rooIgnoreController = {
					validateAccess: vi.fn().mockReturnValue(true),
				}
				mockCline.say = vi.fn().mockResolvedValue(undefined)
				mockCline.ask = vi.fn().mockResolvedValue({ response: "yesButtonClicked" })
				mockCline.presentAssistantMessage = vi.fn()
				mockCline.handleError = vi.fn().mockResolvedValue(undefined)
				mockCline.pushToolResult = vi.fn()
				mockCline.removeClosingTag = vi.fn((tag, content) => content)
				mockCline.fileContextTracker = {
					trackFileContext: vi.fn().mockResolvedValue(undefined),
				}
				mockCline.recordToolUsage = vi.fn().mockReturnValue(undefined)
				mockCline.recordToolError = vi.fn().mockReturnValue(undefined)
				setImageSupport(mockCline, true)

				// Setup - mix of images with individual size violations and total memory issues
				const mixedImages = [
					{ path: "test/ok.png", sizeKB: 3072 }, // 3MB - OK
					{ path: "test/too-big.jpg", sizeKB: 6144 }, // 6MB - Exceeds individual 5MB limit
					{ path: "test/ok2.gif", sizeKB: 4096 }, // 4MB - OK individually but might exceed total
				]

				// Mock file stats
				fsPromises.stat = vi.fn().mockImplementation((filePath) => {
					const fileName = path.basename(filePath)
					const baseName = path.parse(fileName).name
					const image = mixedImages.find((img) => img.path.includes(baseName))
					return Promise.resolve({ size: (image?.sizeKB || 1024) * 1024 })
				})

				// Mock provider state with 5MB individual limit
				mockProvider.getState.mockResolvedValue({
					maxReadFileLine: -1,
					maxImageFileSize: 5,
					maxTotalImageSize: 20,
				})

				// Mock path.resolve
				mockedPathResolve.mockImplementation((cwd, relPath) => `/${relPath}`)

				// Execute
				const result = await executeReadMultipleImagesTool(mixedImages.map((img) => img.path))

				// Verify
				expect(Array.isArray(result)).toBe(true)
				const parts = result as any[]

				const textPart = parts.find((p) => p.type === "text")?.text
				const imageParts = parts.filter((p) => p.type === "image")

				// Should have 2 images (ok.png and ok2.gif)
				expect(imageParts).toHaveLength(2)

				// Should show individual size limit violation
				expect(textPart).toMatch(
					/Image file is too large \(\d+(\.\d+)? MB\)\. The maximum allowed size is 5 MB\./,
				)
			})

			it("should correctly calculate total memory and skip the last image", async () => {
				// Setup
				const testImages = [
					{ path: "test/image1.png", sizeMB: 8 },
					{ path: "test/image2.png", sizeMB: 8 },
					{ path: "test/image3.png", sizeMB: 8 }, // This one should be skipped
				]

				mockProvider.getState.mockResolvedValue({
					maxReadFileLine: -1,
					maxImageFileSize: 10, // 10MB per image
					maxTotalImageSize: 20, // 20MB total
				})

				mockedIsBinaryFile.mockResolvedValue(true)
				mockedCountFileLines.mockResolvedValue(0)
				mockedFsReadFile.mockResolvedValue(imageBuffer)

				fsPromises.stat.mockImplementation(async (filePath) => {
					const normalizedFilePath = path.normalize(filePath.toString())
					const file = testImages.find((f) => normalizedFilePath.includes(path.normalize(f.path)))
					if (file) {
						return { size: file.sizeMB * 1024 * 1024 }
					}
					return { size: 1024 * 1024 } // Default 1MB
				})

				const imagePaths = testImages.map((img) => img.path)
				const result = await executeReadMultipleImagesTool(imagePaths)

				expect(Array.isArray(result)).toBe(true)
				const parts = result as any[]
				const textPart = parts.find((p) => p.type === "text")?.text
				const imageParts = parts.filter((p) => p.type === "image")

				expect(imageParts).toHaveLength(2) // First two images should be processed
				expect(textPart).toContain("Image skipped to avoid size limit (20MB)")
				expect(textPart).toMatch(/Current: \d+(\.\d+)? MB/)
				expect(textPart).toMatch(/this file: \d+(\.\d+)? MB/)
			})

			it("should reset total memory tracking for each tool invocation", async () => {
				// Setup mocks (don't clear all mocks)

				// Setup required mocks for first batch
				mockedIsBinaryFile.mockResolvedValue(true)
				mockedCountFileLines.mockResolvedValue(0)
				fsPromises.readFile.mockResolvedValue(
					Buffer.from(
						"iVBORw0KGgoAAAANSUhEUgAAAAEAAAABCAYAAAAfFcSJAAAADUlEQVR42mNkYPhfDwAChwGA60e6kgAAAABJRU5ErkJggg==",
						"base64",
					),
				)

				// Setup mockProvider
				mockProvider.getState.mockResolvedValue({
					maxReadFileLine: -1,
					maxImageFileSize: 20,
					maxTotalImageSize: 20,
				})

				// Setup mockCline properties (complete setup)
				mockCline.cwd = "/"
				mockCline.task = "Test"
				mockCline.providerRef = mockProvider
				mockCline.rooIgnoreController = {
					validateAccess: vi.fn().mockReturnValue(true),
				}
				mockCline.say = vi.fn().mockResolvedValue(undefined)
				mockCline.ask = vi.fn().mockResolvedValue({ response: "yesButtonClicked" })
				mockCline.presentAssistantMessage = vi.fn()
				mockCline.handleError = vi.fn().mockResolvedValue(undefined)
				mockCline.pushToolResult = vi.fn()
				mockCline.removeClosingTag = vi.fn((tag, content) => content)
				mockCline.fileContextTracker = {
					trackFileContext: vi.fn().mockResolvedValue(undefined),
				}
				mockCline.recordToolUsage = vi.fn().mockReturnValue(undefined)
				mockCline.recordToolError = vi.fn().mockReturnValue(undefined)
				setImageSupport(mockCline, true)

				// Setup - first call with images that use memory
				const firstBatch = [{ path: "test/first.png", sizeKB: 10240 }] // 10MB

				fsPromises.stat = vi.fn().mockResolvedValue({ size: 10240 * 1024 })
				mockedPathResolve.mockImplementation((cwd, relPath) => `/${relPath}`)

				// Execute first batch
				await executeReadMultipleImagesTool(firstBatch.map((img) => img.path))

				// Setup second batch (don't clear all mocks)
				mockedIsBinaryFile.mockResolvedValue(true)
				mockedCountFileLines.mockResolvedValue(0)
				fsPromises.readFile.mockResolvedValue(
					Buffer.from(
						"iVBORw0KGgoAAAANSUhEUgAAAAEAAAABCAYAAAAfFcSJAAAADUlEQVR42mNkYPhfDwAChwGA60e6kgAAAABJRU5ErkJggg==",
						"base64",
					),
				)
				mockProvider.getState.mockResolvedValue({
					maxReadFileLine: -1,
					maxImageFileSize: 20,
					maxTotalImageSize: 20,
				})

				// Reset path resolving for second batch
				mockedPathResolve.mockClear()

				// Re-setup mockCline properties for second batch (complete setup)
				mockCline.cwd = "/"
				mockCline.task = "Test"
				mockCline.providerRef = mockProvider
				mockCline.rooIgnoreController = {
					validateAccess: vi.fn().mockReturnValue(true),
				}
				mockCline.say = vi.fn().mockResolvedValue(undefined)
				mockCline.ask = vi.fn().mockResolvedValue({ response: "yesButtonClicked" })
				mockCline.presentAssistantMessage = vi.fn()
				mockCline.handleError = vi.fn().mockResolvedValue(undefined)
				mockCline.pushToolResult = vi.fn()
				mockCline.removeClosingTag = vi.fn((tag, content) => content)
				mockCline.fileContextTracker = {
					trackFileContext: vi.fn().mockResolvedValue(undefined),
				}
				mockCline.recordToolUsage = vi.fn().mockReturnValue(undefined)
				mockCline.recordToolError = vi.fn().mockReturnValue(undefined)
				setImageSupport(mockCline, true)

				const secondBatch = [{ path: "test/second.png", sizeKB: 15360 }] // 15MB

				// Clear and reset file system mocks for second batch
				fsPromises.stat.mockClear()
				fsPromises.readFile.mockClear()
				mockedIsBinaryFile.mockClear()
				mockedCountFileLines.mockClear()

				// Reset mocks for second batch
				fsPromises.stat = vi.fn().mockResolvedValue({ size: 15360 * 1024 })
				fsPromises.readFile.mockResolvedValue(
					Buffer.from(
						"iVBORw0KGgoAAAANSUhEUgAAAAEAAAABCAYAAAAfFcSJAAAADUlEQVR42mNkYPhfDwAChwGA60e6kgAAAABJRU5ErkJggg==",
						"base64",
					),
				)
				mockedIsBinaryFile.mockResolvedValue(true)
				mockedCountFileLines.mockResolvedValue(0)
				mockedPathResolve.mockImplementation((cwd, relPath) => `/${relPath}`)

				// Execute second batch
				const result = await executeReadMultipleImagesTool(secondBatch.map((img) => img.path))

				// Verify second batch is processed successfully (memory tracking was reset)
				expect(Array.isArray(result)).toBe(true)
				const parts = result as any[]
				const imageParts = parts.filter((p) => p.type === "image")

				expect(imageParts).toHaveLength(1) // Second image should be processed
			})

			it("should handle a folder with many images just under the individual size limit", async () => {
				// Setup - Create many images that are each just under the 5MB individual limit
				// but together approach the 20MB total limit
				const manyImages = [
					{ path: "test/img1.png", sizeKB: 4900 }, // 4.78MB
					{ path: "test/img2.png", sizeKB: 4900 }, // 4.78MB
					{ path: "test/img3.png", sizeKB: 4900 }, // 4.78MB
					{ path: "test/img4.png", sizeKB: 4900 }, // 4.78MB
					{ path: "test/img5.png", sizeKB: 4900 }, // 4.78MB - This should be skipped (total would be ~23.9MB)
				]

				// Setup mocks
				mockedIsBinaryFile.mockResolvedValue(true)
				mockedCountFileLines.mockResolvedValue(0)
				fsPromises.readFile.mockResolvedValue(imageBuffer)

				// Setup provider with 5MB individual limit and 20MB total limit
				mockProvider.getState.mockResolvedValue({
					maxReadFileLine: -1,
					maxImageFileSize: 5,
					maxTotalImageSize: 20,
				})

				// Mock file stats for each image
				fsPromises.stat = vi.fn().mockImplementation((filePath) => {
					const normalizedFilePath = path.normalize(filePath.toString())
					const image = manyImages.find((img) => normalizedFilePath.includes(path.normalize(img.path)))
					return Promise.resolve({ size: (image?.sizeKB || 1024) * 1024 })
				})

				// Mock path.resolve
				mockedPathResolve.mockImplementation((cwd, relPath) => `/${relPath}`)

				// Execute
				const result = await executeReadMultipleImagesTool(manyImages.map((img) => img.path))

				// Verify
				expect(Array.isArray(result)).toBe(true)
				const parts = result as any[]
				const textPart = parts.find((p) => p.type === "text")?.text
				const imageParts = parts.filter((p) => p.type === "image")

				// Should process first 4 images (total ~19.12MB, under 20MB limit)
				expect(imageParts).toHaveLength(4)

				// Should show memory limit notice for the 5th image
				expect(textPart).toContain("Image skipped to avoid size limit (20MB)")
				expect(textPart).toContain("test/img5.png")

				// Verify memory tracking worked correctly
				// The notice should show current memory usage around 20MB (4 * 4900KB ≈ 19.14MB, displayed as 20.1MB)
				expect(textPart).toMatch(/Current: \d+(\.\d+)? MB/)
			})

			it("should reset memory tracking between separate tool invocations more explicitly", async () => {
				// This test verifies that totalImageMemoryUsed is reset between calls
				// by making two separate tool invocations and ensuring the second one
				// starts with fresh memory tracking

				// Setup mocks
				mockedIsBinaryFile.mockResolvedValue(true)
				mockedCountFileLines.mockResolvedValue(0)
				fsPromises.readFile.mockResolvedValue(imageBuffer)

				// Setup provider
				mockProvider.getState.mockResolvedValue({
					maxReadFileLine: -1,
					maxImageFileSize: 20,
					maxTotalImageSize: 20,
				})

				// First invocation - use 15MB of memory
				const firstBatch = [{ path: "test/large1.png", sizeKB: 15360 }] // 15MB

				fsPromises.stat = vi.fn().mockResolvedValue({ size: 15360 * 1024 })
				mockedPathResolve.mockImplementation((cwd, relPath) => `/${relPath}`)

				// Execute first batch
				const result1 = await executeReadMultipleImagesTool(firstBatch.map((img) => img.path))

				// Verify first batch processed successfully
				expect(Array.isArray(result1)).toBe(true)
				const parts1 = result1 as any[]
				const imageParts1 = parts1.filter((p) => p.type === "image")
				expect(imageParts1).toHaveLength(1)

				// Second invocation - should start with 0 memory used, not 15MB
				// If memory tracking wasn't reset, this 18MB image would be rejected
				const secondBatch = [{ path: "test/large2.png", sizeKB: 18432 }] // 18MB

				// Reset mocks for second invocation
				fsPromises.stat.mockClear()
				fsPromises.readFile.mockClear()
				mockedPathResolve.mockClear()

				fsPromises.stat = vi.fn().mockResolvedValue({ size: 18432 * 1024 })
				fsPromises.readFile.mockResolvedValue(imageBuffer)
				mockedPathResolve.mockImplementation((cwd, relPath) => `/${relPath}`)

				// Execute second batch
				const result2 = await executeReadMultipleImagesTool(secondBatch.map((img) => img.path))

				// Verify second batch processed successfully
				expect(Array.isArray(result2)).toBe(true)
				const parts2 = result2 as any[]
				const imageParts2 = parts2.filter((p) => p.type === "image")
				const textPart2 = parts2.find((p) => p.type === "text")?.text

				// The 18MB image should be processed successfully because memory was reset
				expect(imageParts2).toHaveLength(1)

				// Should NOT contain any memory limit notices
				expect(textPart2).not.toContain("Image skipped to avoid memory limit")

				// This proves memory tracking was reset between invocations
			})
		})
	})

	describe("Error Handling Tests", () => {
		it("should include error tag for invalid path", async () => {
			// Setup - missing path parameter
			const toolUse: ReadFileToolUse = {
				type: "tool_use",
				name: "read_file",
				params: {},
				partial: false,
			}

			// Execute the tool
			await readFileTool(
				mockCline,
				toolUse,
				mockCline.ask,
				vi.fn(),
				(result: ToolResponse) => {
					toolResult = result
				},
				(param: ToolParamName, content?: string) => content ?? "",
			)

			// Verify
			expect(toolResult).toBe(`<files><error>Missing required parameter</error></files>`)
		})

		it("should include error tag for RooIgnore error", async () => {
			// Execute - skip addLineNumbers check as it returns early with an error
			const result = await executeReadFileTool({}, { validateAccess: false })

			// Verify
			expect(result).toBe(
				`<files>\n<file><path>${testFilePath}</path><error>Access to ${testFilePath} is blocked by the .rooignore file settings. You must try to continue in the task without using this file, or ask the user to update the .rooignore file.</error></file>\n</files>`,
			)
		})
	})
<<<<<<< HEAD

	describe("line range instructions", () => {
		beforeEach(() => {
			// Reset mocks
			vi.clearAllMocks()

			// Mock file system functions
			vi.mocked(isBinaryFile).mockResolvedValue(false)
			vi.mocked(countFileLines).mockResolvedValue(10000) // Large file
			vi.mocked(readLines).mockResolvedValue("line content")
			vi.mocked(extractTextFromFile).mockResolvedValue("file content")

			// Mock addLineNumbers
			vi.mocked(addLineNumbers).mockImplementation((content, start) => `${start || 1} | ${content}`)
		})

		it("should always include inline line_range instructions when shouldLimit is true", async () => {
			// Mock a large file
			vi.mocked(countFileLines).mockResolvedValue(10000)

			// Mock contextValidator to return shouldLimit true
			vi.mocked(contextValidatorModule.validateFileSizeForContext).mockResolvedValue({
				shouldLimit: true,
				safeMaxLines: 2000,
				reason: "File exceeds available context space",
			})

			// Mock readLines to return truncated content
			vi.mocked(readLines).mockResolvedValue("Line 1\nLine 2\n...truncated...")

			const result = await executeReadFileTool(
				{ args: `<file><path>large-file.ts</path></file>` },
				{ totalLines: 10000, maxReadFileLine: -1 },
			)

			// Verify the result contains the inline instructions
			expect(result).toContain("<notice>")
			expect(result).toContain("File exceeds available context space")
			expect(result).toContain("tools:readFile.contextLimitInstructions</notice>")
		})

		it("should not show any special notice when file fits in context", async () => {
			// Mock small file that fits in context
			vi.mocked(countFileLines).mockResolvedValue(100)
			vi.mocked(contextValidatorModule.validateFileSizeForContext).mockResolvedValue({
				shouldLimit: false,
				safeMaxLines: -1,
			})

			const result = await executeReadFileTool({ args: `<file><path>small-file.ts</path></file>` })

			// Should have file content but no notice about limits
			expect(result).toContain("<file>")
			expect(result).toContain("<path>small-file.ts</path>")
			expect(result).toContain("<content")
			expect(result).not.toContain("Use line_range")
			expect(result).not.toContain("File exceeds available context space")
=======
})

describe("read_file tool with image support", () => {
	const testImagePath = "test/image.png"
	const absoluteImagePath = "/test/image.png"
	const base64ImageData =
		"iVBORw0KGgoAAAANSUhEUgAAAAEAAAABCAYAAAAfFcSJAAAADUlEQVR42mNkYPhfDwAChwGA60e6kgAAAABJRU5ErkJggg=="
	const imageBuffer = Buffer.from(base64ImageData, "base64")

	const mockedCountFileLines = vi.mocked(countFileLines)
	const mockedIsBinaryFile = vi.mocked(isBinaryFile)
	const mockedPathResolve = vi.mocked(path.resolve)
	const mockedFsReadFile = vi.mocked(fsPromises.readFile)
	const mockedExtractTextFromFile = vi.mocked(extractTextFromFile)

	let localMockCline: any
	let localMockProvider: any
	let toolResult: ToolResponse | undefined

	beforeEach(() => {
		// Clear specific mocks (not all mocks to preserve shared state)
		mockedPathResolve.mockClear()
		mockedIsBinaryFile.mockClear()
		mockedCountFileLines.mockClear()
		mockedFsReadFile.mockClear()
		mockedExtractTextFromFile.mockClear()
		toolResultMock.mockClear()

		// CRITICAL: Reset fsPromises.stat to prevent cross-test contamination
		fsPromises.stat.mockClear()
		fsPromises.stat.mockResolvedValue({ size: 1024 })

		// Use shared mock setup function with local variables
		const mocks = createMockCline()
		localMockCline = mocks.mockCline
		localMockProvider = mocks.mockProvider

		// CRITICAL: Explicitly ensure image support is enabled for all tests in this suite
		setImageSupport(localMockCline, true)

		mockedPathResolve.mockReturnValue(absoluteImagePath)
		mockedIsBinaryFile.mockResolvedValue(true)
		mockedCountFileLines.mockResolvedValue(0)
		mockedFsReadFile.mockResolvedValue(imageBuffer)

		// Setup mock provider with default maxReadFileLine
		localMockProvider.getState.mockResolvedValue({ maxReadFileLine: -1 })

		toolResult = undefined
	})

	async function executeReadImageTool(imagePath: string = testImagePath): Promise<ToolResponse | undefined> {
		const argsContent = `<file><path>${imagePath}</path></file>`
		const toolUse: ReadFileToolUse = {
			type: "tool_use",
			name: "read_file",
			params: { args: argsContent },
			partial: false,
		}

		// Debug: Check if mock is working
		console.log("Mock API:", localMockCline.api)
		console.log("Supports images:", localMockCline.api?.getModel?.()?.info?.supportsImages)

		await readFileTool(
			localMockCline,
			toolUse,
			localMockCline.ask,
			vi.fn(),
			(result: ToolResponse) => {
				toolResult = result
			},
			(_: ToolParamName, content?: string) => content ?? "",
		)

		console.log("Result type:", Array.isArray(toolResult) ? "array" : typeof toolResult)
		console.log("Result:", toolResult)

		return toolResult
	}

	describe("Image Format Detection", () => {
		it.each([
			[".png", "image.png", "image/png"],
			[".jpg", "photo.jpg", "image/jpeg"],
			[".jpeg", "picture.jpeg", "image/jpeg"],
			[".gif", "animation.gif", "image/gif"],
			[".bmp", "bitmap.bmp", "image/bmp"],
			[".svg", "vector.svg", "image/svg+xml"],
			[".webp", "modern.webp", "image/webp"],
			[".ico", "favicon.ico", "image/x-icon"],
			[".avif", "new-format.avif", "image/avif"],
		])("should detect %s as an image format", async (ext, filename, expectedMimeType) => {
			// Setup
			const imagePath = `test/${filename}`
			const absolutePath = `/test/${filename}`
			mockedPathResolve.mockReturnValue(absolutePath)

			// Ensure API mock supports images
			setImageSupport(localMockCline, true)

			// Execute
			const result = await executeReadImageTool(imagePath)

			// Verify result is a multi-part response
			expect(Array.isArray(result)).toBe(true)
			const textPart = (result as any[]).find((p) => p.type === "text")?.text
			const imagePart = (result as any[]).find((p) => p.type === "image")

			// Verify text part
			expect(textPart).toContain(`<file><path>${imagePath}</path>`)
			expect(textPart).not.toContain("<image_data>")
			expect(textPart).toContain(`<notice>Image file`)

			// Verify image part
			expect(imagePart).toBeDefined()
			expect(imagePart.source.media_type).toBe(expectedMimeType)
			expect(imagePart.source.data).toBe(base64ImageData)
		})
	})

	describe("Image Reading Functionality", () => {
		it("should read image file and return a multi-part response", async () => {
			// Execute
			const result = await executeReadImageTool()

			// Verify result is a multi-part response
			expect(Array.isArray(result)).toBe(true)
			const textPart = (result as any[]).find((p) => p.type === "text")?.text
			const imagePart = (result as any[]).find((p) => p.type === "image")

			// Verify text part
			expect(textPart).toContain(`<file><path>${testImagePath}</path>`)
			expect(textPart).not.toContain(`<image_data>`)
			expect(textPart).toContain(`<notice>Image file`)

			// Verify image part
			expect(imagePart).toBeDefined()
			expect(imagePart.source.media_type).toBe("image/png")
			expect(imagePart.source.data).toBe(base64ImageData)
		})

		it("should call formatResponse.toolResult with text and image data", async () => {
			// Execute
			await executeReadImageTool()

			// Verify toolResultMock was called correctly
			expect(toolResultMock).toHaveBeenCalledTimes(1)
			const callArgs = toolResultMock.mock.calls[0]
			const textArg = callArgs[0]
			const imagesArg = callArgs[1]

			expect(textArg).toContain(`<file><path>${testImagePath}</path>`)
			expect(imagesArg).toBeDefined()
			expect(imagesArg).toBeInstanceOf(Array)
			expect(imagesArg!.length).toBe(1)
			expect(imagesArg![0]).toBe(`data:image/png;base64,${base64ImageData}`)
		})

		it("should handle large image files", async () => {
			// Setup - simulate a large image
			const largeBase64 = "A".repeat(1000000) // 1MB of base64 data
			const largeBuffer = Buffer.from(largeBase64, "base64")
			mockedFsReadFile.mockResolvedValue(largeBuffer)

			// Execute
			const result = await executeReadImageTool()

			// Verify it still works with large data
			expect(Array.isArray(result)).toBe(true)
			const imagePart = (result as any[]).find((p) => p.type === "image")
			expect(imagePart).toBeDefined()
			expect(imagePart.source.media_type).toBe("image/png")
			expect(imagePart.source.data).toBe(largeBase64)
		})

		it("should exclude images when model does not support images", async () => {
			// Setup - mock API handler that doesn't support images
			setImageSupport(localMockCline, false)

			// Execute
			const result = await executeReadImageTool()

			// When images are not supported, the tool should return just XML (not call formatResponse.toolResult)
			expect(toolResultMock).not.toHaveBeenCalled()
			expect(typeof result).toBe("string")
			expect(result).toContain(`<file><path>${testImagePath}</path>`)
			expect(result).toContain(`<notice>Image file`)
		})

		it("should include images when model supports images", async () => {
			// Setup - mock API handler that supports images
			setImageSupport(localMockCline, true)

			// Execute
			const result = await executeReadImageTool()

			// Verify toolResultMock was called with images
			expect(toolResultMock).toHaveBeenCalledTimes(1)
			const callArgs = toolResultMock.mock.calls[0]
			const textArg = callArgs[0]
			const imagesArg = callArgs[1]

			expect(textArg).toContain(`<file><path>${testImagePath}</path>`)
			expect(imagesArg).toBeDefined() // Images should be included
			expect(imagesArg).toBeInstanceOf(Array)
			expect(imagesArg!.length).toBe(1)
			expect(imagesArg![0]).toBe(`data:image/png;base64,${base64ImageData}`)
		})

		it("should handle undefined supportsImages gracefully", async () => {
			// Setup - mock API handler with undefined supportsImages
			setImageSupport(localMockCline, undefined)

			// Execute
			const result = await executeReadImageTool()

			// When supportsImages is undefined, should default to false and return just XML
			expect(toolResultMock).not.toHaveBeenCalled()
			expect(typeof result).toBe("string")
			expect(result).toContain(`<file><path>${testImagePath}</path>`)
			expect(result).toContain(`<notice>Image file`)
		})

		it("should handle errors when reading image files", async () => {
			// Setup - simulate read error
			mockedFsReadFile.mockRejectedValue(new Error("Failed to read image"))

			// Create a spy for handleError
			const handleErrorSpy = vi.fn()

			// Execute with the spy
			const argsContent = `<file><path>${testImagePath}</path></file>`
			const toolUse: ReadFileToolUse = {
				type: "tool_use",
				name: "read_file",
				params: { args: argsContent },
				partial: false,
			}

			await readFileTool(
				localMockCline,
				toolUse,
				localMockCline.ask,
				handleErrorSpy, // Use our spy here
				(result: ToolResponse) => {
					toolResult = result
				},
				(_: ToolParamName, content?: string) => content ?? "",
			)

			// Verify error handling
			expect(toolResult).toContain("<error>Error reading image file: Failed to read image</error>")
			expect(handleErrorSpy).toHaveBeenCalled()
		})
	})

	describe("Binary File Handling", () => {
		it("should not treat non-image binary files as images", async () => {
			// Setup
			const binaryPath = "test/document.pdf"
			const absolutePath = "/test/document.pdf"
			mockedPathResolve.mockReturnValue(absolutePath)
			mockedExtractTextFromFile.mockResolvedValue("PDF content extracted")

			// Execute
			const result = await executeReadImageTool(binaryPath)

			// Verify it uses extractTextFromFile instead
			expect(result).not.toContain("<image_data>")
			// Make the test platform-agnostic by checking the call was made (path normalization can vary)
			expect(mockedExtractTextFromFile).toHaveBeenCalledTimes(1)
			const callArgs = mockedExtractTextFromFile.mock.calls[0]
			expect(callArgs[0]).toMatch(/[\\\/]test[\\\/]document\.pdf$/)
		})

		it("should handle unknown binary formats", async () => {
			// Setup
			const binaryPath = "test/unknown.bin"
			const absolutePath = "/test/unknown.bin"
			mockedPathResolve.mockReturnValue(absolutePath)
			mockedExtractTextFromFile.mockResolvedValue("")

			// Execute
			const result = await executeReadImageTool(binaryPath)

			// Verify
			expect(result).not.toContain("<image_data>")
			expect(result).toContain('<binary_file format="bin"')
		})
	})

	describe("Edge Cases", () => {
		it("should handle case-insensitive image extensions", async () => {
			// Test uppercase extensions
			const uppercasePath = "test/IMAGE.PNG"
			const absolutePath = "/test/IMAGE.PNG"
			mockedPathResolve.mockReturnValue(absolutePath)

			// Execute
			const result = await executeReadImageTool(uppercasePath)

			// Verify
			expect(Array.isArray(result)).toBe(true)
			const imagePart = (result as any[]).find((p) => p.type === "image")
			expect(imagePart).toBeDefined()
			expect(imagePart.source.media_type).toBe("image/png")
		})

		it("should handle files with multiple dots in name", async () => {
			// Setup
			const complexPath = "test/my.photo.backup.png"
			const absolutePath = "/test/my.photo.backup.png"
			mockedPathResolve.mockReturnValue(absolutePath)

			// Execute
			const result = await executeReadImageTool(complexPath)

			// Verify
			expect(Array.isArray(result)).toBe(true)
			const imagePart = (result as any[]).find((p) => p.type === "image")
			expect(imagePart).toBeDefined()
			expect(imagePart.source.media_type).toBe("image/png")
		})

		it("should handle empty image files", async () => {
			// Setup - empty buffer
			mockedFsReadFile.mockResolvedValue(Buffer.from(""))

			// Execute
			const result = await executeReadImageTool()

			// Verify - should still create valid data URL
			expect(Array.isArray(result)).toBe(true)
			const imagePart = (result as any[]).find((p) => p.type === "image")
			expect(imagePart).toBeDefined()
			expect(imagePart.source.media_type).toBe("image/png")
			expect(imagePart.source.data).toBe("")
>>>>>>> 6331944e
		})
	})
})<|MERGE_RESOLUTION|>--- conflicted
+++ resolved
@@ -10,15 +10,12 @@
 import { ReadFileToolUse, ToolParamName, ToolResponse } from "../../../shared/tools"
 import { readFileTool } from "../readFileTool"
 import { formatResponse } from "../../prompts/responses"
-<<<<<<< HEAD
 import * as contextValidatorModule from "../contextValidator"
+import { DEFAULT_MAX_IMAGE_FILE_SIZE_MB, DEFAULT_MAX_TOTAL_IMAGE_SIZE_MB } from "../helpers/imageHelpers"
 
 vi.mock("../../../i18n", () => ({
 	t: vi.fn((key: string) => key),
 }))
-=======
-import { DEFAULT_MAX_IMAGE_FILE_SIZE_MB, DEFAULT_MAX_TOTAL_IMAGE_SIZE_MB } from "../helpers/imageHelpers"
->>>>>>> 6331944e
 
 vi.mock("path", async () => {
 	const originalPath = await vi.importActual("path")
@@ -1340,7 +1337,6 @@
 			)
 		})
 	})
-<<<<<<< HEAD
 
 	describe("line range instructions", () => {
 		beforeEach(() => {
@@ -1398,7 +1394,8 @@
 			expect(result).toContain("<content")
 			expect(result).not.toContain("Use line_range")
 			expect(result).not.toContain("File exceeds available context space")
-=======
+		})
+	})
 })
 
 describe("read_file tool with image support", () => {
@@ -1737,7 +1734,6 @@
 			expect(imagePart).toBeDefined()
 			expect(imagePart.source.media_type).toBe("image/png")
 			expect(imagePart.source.data).toBe("")
->>>>>>> 6331944e
 		})
 	})
 })