--- conflicted
+++ resolved
@@ -6,14 +6,9 @@
 		"create_json": ".roo/mcp.json oluşturulamadı veya açılamadı: {{error}}",
 		"failed_update_project": "Proje MCP sunucuları güncellenemedi",
 		"invalidJsonArgument": "Roo, {{toolName}} aracını geçersiz bir JSON argümanıyla kullanmaya çalıştı. Tekrar deneniyor...",
-<<<<<<< HEAD
-		"refresh_after_disable": "Failed to refresh after disabling server",
-		"refresh_after_enable": "Failed to refresh after enabling server"
-=======
 		"refresh_after_disable": "Devre dışı bıraktıktan sonra MCP bağlantıları yenilenemedi",
 		"refresh_after_enable": "Etkinleştirdikten sonra MCP bağlantıları yenilenemedi",
 		"disconnect_servers_partial": "{{count}} MCP sunucusu bağlantısı kesilemedi. Ayrıntılar için çıktıyı kontrol edin."
->>>>>>> ad0e33e2
 	},
 	"info": {
 		"server_restarting": "{{serverName}} MCP sunucusu yeniden başlatılıyor...",
