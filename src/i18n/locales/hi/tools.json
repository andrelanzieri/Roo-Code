{
	"readFile": {
		"linesRange": " (पंक्तियाँ {{start}}-{{end}})",
		"definitionsOnly": " (केवल परिभाषाएँ)",
		"maxLines": " (अधिकतम {{max}} पंक्तियाँ)",
<<<<<<< HEAD
		"showingOnlyLines": "कुल {{total}} पंक्तियों में से केवल {{shown}} दिखा रहे हैं। यदि आपको अधिक पंक्तियाँ पढ़नी हैं तो line_range का उपयोग करें",
		"contextLimitInstructions": "इस फ़ाइल के विशिष्ट भागों को पढ़ने के लिए, निम्नलिखित प्रारूप का उपयोग करें:\n<read_file>\n<args>\n  <file>\n    <path>{{path}}</path>\n    <line_range>शुरुआत-अंत</line_range>\n  </file>\n</args>\n</read_file>\n\nउदाहरण के लिए, पंक्ति 2001-3000 पढ़ने के लिए:\n<read_file>\n<args>\n  <file>\n    <path>{{path}}</path>\n    <line_range>2001-3000</line_range>\n  </file>\n</args>\n</read_file>"
=======
		"imageTooLarge": "छवि फ़ाइल बहुत बड़ी है ({{size}} MB)। अधिकतम अनुमतित आकार {{max}} MB है।",
		"imageWithSize": "छवि फ़ाइल ({{size}} KB)"
>>>>>>> 6331944e
	},
	"toolRepetitionLimitReached": "Roo एक लूप में फंसा हुआ लगता है, बार-बार एक ही क्रिया ({{toolName}}) को दोहरा रहा है। यह उसकी वर्तमान रणनीति में किसी समस्या का संकेत हो सकता है। कार्य को पुनः परिभाषित करने, अधिक विशिष्ट निर्देश देने, या उसे एक अलग दृष्टिकोण की ओर मार्गदर्शित करने पर विचार करें।",
	"codebaseSearch": {
		"approval": "कोडबेस में '{{query}}' खोज रहा है..."
	},
	"newTask": {
		"errors": {
			"policy_restriction": "नीति प्रतिबंधों के कारण नया कार्य बनाने में विफल।"
		}
	}
}<|MERGE_RESOLUTION|>--- conflicted
+++ resolved
@@ -3,13 +3,10 @@
 		"linesRange": " (पंक्तियाँ {{start}}-{{end}})",
 		"definitionsOnly": " (केवल परिभाषाएँ)",
 		"maxLines": " (अधिकतम {{max}} पंक्तियाँ)",
-<<<<<<< HEAD
 		"showingOnlyLines": "कुल {{total}} पंक्तियों में से केवल {{shown}} दिखा रहे हैं। यदि आपको अधिक पंक्तियाँ पढ़नी हैं तो line_range का उपयोग करें",
-		"contextLimitInstructions": "इस फ़ाइल के विशिष्ट भागों को पढ़ने के लिए, निम्नलिखित प्रारूप का उपयोग करें:\n<read_file>\n<args>\n  <file>\n    <path>{{path}}</path>\n    <line_range>शुरुआत-अंत</line_range>\n  </file>\n</args>\n</read_file>\n\nउदाहरण के लिए, पंक्ति 2001-3000 पढ़ने के लिए:\n<read_file>\n<args>\n  <file>\n    <path>{{path}}</path>\n    <line_range>2001-3000</line_range>\n  </file>\n</args>\n</read_file>"
-=======
+		"contextLimitInstructions": "इस फ़ाइल के विशिष्ट भागों को पढ़ने के लिए, निम्नलिखित प्रारूप का उपयोग करें:\n<read_file>\n<args>\n  <file>\n    <path>{{path}}</path>\n    <line_range>शुरुआत-अंत</line_range>\n  </file>\n</args>\n</read_file>\n\nउदाहरण के लिए, पंक्ति 2001-3000 पढ़ने के लिए:\n<read_file>\n<args>\n  <file>\n    <path>{{path}}</path>\n    <line_range>2001-3000</line_range>\n  </file>\n</args>\n</read_file>",
 		"imageTooLarge": "छवि फ़ाइल बहुत बड़ी है ({{size}} MB)। अधिकतम अनुमतित आकार {{max}} MB है।",
 		"imageWithSize": "छवि फ़ाइल ({{size}} KB)"
->>>>>>> 6331944e
 	},
 	"toolRepetitionLimitReached": "Roo एक लूप में फंसा हुआ लगता है, बार-बार एक ही क्रिया ({{toolName}}) को दोहरा रहा है। यह उसकी वर्तमान रणनीति में किसी समस्या का संकेत हो सकता है। कार्य को पुनः परिभाषित करने, अधिक विशिष्ट निर्देश देने, या उसे एक अलग दृष्टिकोण की ओर मार्गदर्शित करने पर विचार करें।",
 	"codebaseSearch": {
