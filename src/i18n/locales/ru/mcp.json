--- conflicted
+++ resolved
@@ -6,14 +6,9 @@
 		"create_json": "Не удалось создать или открыть .roo/mcp.json: {{error}}",
 		"failed_update_project": "Не удалось обновить серверы проекта MCP",
 		"invalidJsonArgument": "Roo попытался использовать {{toolName}} с недопустимым JSON-аргументом. Повторная попытка...",
-<<<<<<< HEAD
-		"refresh_after_disable": "Failed to refresh after disabling server",
-		"refresh_after_enable": "Failed to refresh after enabling server"
-=======
 		"refresh_after_disable": "Не удалось обновить соединения MCP после отключения",
 		"refresh_after_enable": "Не удалось обновить соединения MCP после включения",
 		"disconnect_servers_partial": "Не удалось отключить {{count}} MCP сервер(ов). Проверьте вывод для получения подробностей."
->>>>>>> ad0e33e2
 	},
 	"info": {
 		"server_restarting": "Перезапуск сервера MCP {{serverName}}...",
