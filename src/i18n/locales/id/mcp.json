--- conflicted
+++ resolved
@@ -6,14 +6,9 @@
 		"create_json": "Gagal membuat atau membuka .roo/mcp.json: {{error}}",
 		"failed_update_project": "Gagal memperbarui server MCP proyek",
 		"invalidJsonArgument": "Roo mencoba menggunakan {{toolName}} dengan argumen JSON yang tidak valid. Mencoba lagi...",
-<<<<<<< HEAD
-		"refresh_after_disable": "Failed to refresh after disabling server",
-		"refresh_after_enable": "Failed to refresh after enabling server"
-=======
 		"refresh_after_disable": "Gagal me-refresh koneksi MCP setelah menonaktifkan",
 		"refresh_after_enable": "Gagal me-refresh koneksi MCP setelah mengaktifkan",
 		"disconnect_servers_partial": "Gagal memutus koneksi {{count}} server MCP. Periksa output untuk detailnya."
->>>>>>> ad0e33e2
 	},
 	"info": {
 		"server_restarting": "Merestart server MCP {{serverName}}...",
