{
	"errors": {
		"invalid_settings_format": "Formato JSON das configurações MCP inválido. Por favor, verifique se suas configurações seguem o formato JSON correto.",
		"invalid_settings_syntax": "Formato JSON das configurações MCP inválido. Por favor, verifique se há erros de sintaxe no seu arquivo de configurações.",
		"invalid_settings_validation": "Formato de configurações MCP inválido: {{errorMessages}}",
		"create_json": "Falha ao criar ou abrir .roo/mcp.json: {{error}}",
		"failed_update_project": "Falha ao atualizar os servidores MCP do projeto",
		"invalidJsonArgument": "Roo tentou usar {{toolName}} com um argumento JSON inválido. Tentando novamente...",
<<<<<<< HEAD
		"refresh_after_disable": "Failed to refresh after disabling server",
		"refresh_after_enable": "Failed to refresh after enabling server"
=======
		"refresh_after_disable": "Falha ao atualizar as conexões MCP após desativar",
		"refresh_after_enable": "Falha ao atualizar as conexões MCP após ativar",
		"disconnect_servers_partial": "Falha ao desconectar {{count}} servidor(es) MCP. Verifique a saída para detalhes."
>>>>>>> ad0e33e2
	},
	"info": {
		"server_restarting": "Reiniciando o servidor MCP {{serverName}}...",
		"server_connected": "Servidor MCP {{serverName}} conectado",
		"server_deleted": "Servidor MCP excluído: {{serverName}}",
		"server_not_found": "Servidor \"{{serverName}}\" não encontrado na configuração",
		"global_servers_active": "Servidores MCP globais ativos: {{mcpServers}}",
		"project_servers_active": "Servidores MCP de projeto ativos: {{mcpServers}}",
		"already_refreshing": "Os servidores MCP já estão atualizando.",
		"refreshing_all": "Atualizando todos os servidores MCP...",
		"all_refreshed": "Todos os servidores MCP foram atualizados.",
		"project_config_deleted": "Arquivo de configuração MCP do projeto excluído. Todos os servidores MCP do projeto foram desconectados."
	}
}<|MERGE_RESOLUTION|>--- conflicted
+++ resolved
@@ -6,14 +6,9 @@
 		"create_json": "Falha ao criar ou abrir .roo/mcp.json: {{error}}",
 		"failed_update_project": "Falha ao atualizar os servidores MCP do projeto",
 		"invalidJsonArgument": "Roo tentou usar {{toolName}} com um argumento JSON inválido. Tentando novamente...",
-<<<<<<< HEAD
-		"refresh_after_disable": "Failed to refresh after disabling server",
-		"refresh_after_enable": "Failed to refresh after enabling server"
-=======
 		"refresh_after_disable": "Falha ao atualizar as conexões MCP após desativar",
 		"refresh_after_enable": "Falha ao atualizar as conexões MCP após ativar",
 		"disconnect_servers_partial": "Falha ao desconectar {{count}} servidor(es) MCP. Verifique a saída para detalhes."
->>>>>>> ad0e33e2
 	},
 	"info": {
 		"server_restarting": "Reiniciando o servidor MCP {{serverName}}...",
