--- conflicted
+++ resolved
@@ -6,14 +6,9 @@
 		"create_json": "Error al crear o abrir .roo/mcp.json: {{error}}",
 		"failed_update_project": "Error al actualizar los servidores MCP del proyecto",
 		"invalidJsonArgument": "Roo intentó usar {{toolName}} con un argumento JSON no válido. Reintentando...",
-<<<<<<< HEAD
-		"refresh_after_disable": "Failed to refresh after disabling server",
-		"refresh_after_enable": "Failed to refresh after enabling server"
-=======
 		"refresh_after_disable": "Error al actualizar las conexiones MCP después de desactivar",
 		"refresh_after_enable": "Error al actualizar las conexiones MCP después de activar",
 		"disconnect_servers_partial": "Error al desconectar {{count}} servidor(es) MCP. Revisa la salida para más detalles."
->>>>>>> ad0e33e2
 	},
 	"info": {
 		"server_restarting": "Reiniciando el servidor MCP {{serverName}}...",
