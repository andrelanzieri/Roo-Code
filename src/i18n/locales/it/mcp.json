--- conflicted
+++ resolved
@@ -6,14 +6,9 @@
 		"create_json": "Impossibile creare o aprire .roo/mcp.json: {{error}}",
 		"failed_update_project": "Errore durante l'aggiornamento dei server MCP del progetto",
 		"invalidJsonArgument": "Roo ha tentato di usare {{toolName}} con un argomento JSON non valido. Riprovo...",
-<<<<<<< HEAD
-		"refresh_after_disable": "Failed to refresh after disabling server",
-		"refresh_after_enable": "Failed to refresh after enabling server"
-=======
 		"refresh_after_disable": "Impossibile aggiornare le connessioni MCP dopo la disattivazione",
 		"refresh_after_enable": "Impossibile aggiornare le connessioni MCP dopo l'attivazione",
 		"disconnect_servers_partial": "Impossibile disconnettere {{count}} server MCP. Controlla l'output per i dettagli."
->>>>>>> ad0e33e2
 	},
 	"info": {
 		"server_restarting": "Riavvio del server MCP {{serverName}}...",
