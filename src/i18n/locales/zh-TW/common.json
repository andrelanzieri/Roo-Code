{
	"extension": {
		"name": "Roo Code",
		"description": "您編輯器中的完整AI開發團隊。"
	},
	"number_format": {
		"thousand_suffix": "k",
		"million_suffix": "m",
		"billion_suffix": "b"
	},
	"welcome": "歡迎，{{name}}！您有 {{count}} 條通知。",
	"items": {
		"zero": "沒有項目",
		"one": "1個項目",
		"other": "{{count}}個項目"
	},
	"confirmation": {
		"reset_state": "您確定要重置擴展中的所有狀態和密鑰存儲嗎？此操作無法撤消。",
		"delete_config_profile": "您確定要刪除此配置文件嗎？",
		"delete_custom_mode": "您確定要刪除此自定義模式嗎？",
		"delete_message": "您想刪除什麼？",
		"just_this_message": "僅此消息",
		"this_and_subsequent": "此消息及所有後續消息"
	},
	"errors": {
		"invalid_mcp_config": "項目MCP配置格式無效",
		"invalid_mcp_settings_format": "MCP設置JSON格式無效。請確保您的設置遵循正確的JSON格式。",
		"invalid_mcp_settings_syntax": "MCP設置JSON格式無效。請檢查您的設置文件是否有語法錯誤。",
		"invalid_mcp_settings_validation": "MCP設置格式無效：{{errorMessages}}",
		"failed_initialize_project_mcp": "初始化項目MCP服務器失敗：{{error}}",
		"invalid_data_uri": "數據URI格式無效",
		"checkpoint_timeout": "嘗試恢復檢查點時超時。",
		"checkpoint_failed": "恢復檢查點失敗。",
		"no_workspace": "請先打開項目文件夾",
		"update_support_prompt": "更新支持消息失敗",
		"reset_support_prompt": "重置支持消息失敗",
		"enhance_prompt": "增強消息失敗",
		"get_system_prompt": "獲取系統消息失敗",
		"search_commits": "搜索提交失敗",
		"save_api_config": "保存API配置失敗",
		"create_api_config": "創建API配置失敗",
		"rename_api_config": "重命名API配置失敗",
		"load_api_config": "加載API配置失敗",
		"delete_api_config": "刪除API配置失敗",
		"list_api_config": "獲取API配置列表失敗",
		"update_server_timeout": "更新服務器超時設置失敗",
		"create_mcp_json": "創建或打開 .roo/mcp.json 失敗：{{error}}",
		"hmr_not_running": "本地開發服務器未運行，HMR將不起作用。請在啟動擴展前運行'npm run dev'以啟用HMR。",
		"retrieve_current_mode": "從狀態中檢索當前模式失敗。",
		"failed_delete_repo": "刪除關聯的影子倉庫或分支失敗：{{error}}",
		"failed_remove_directory": "刪除任務目錄失敗：{{error}}",
		"custom_storage_path_unusable": "自定義存儲路徑 \"{{path}}\" 不可用，將使用默認路徑",
		"cannot_access_path": "無法訪問路徑 {{path}}：{{error}}"
	},
	"warnings": {
		"no_terminal_content": "沒有選擇終端內容",
		"missing_task_files": "此任務的文件丟失。您想從任務列表中刪除它嗎？"
	},
	"info": {
		"no_changes": "未找到更改。",
		"clipboard_copy": "系統消息已成功複製到剪貼板",
		"history_cleanup": "已從歷史記錄中清理{{count}}個缺少文件的任務。",
		"mcp_server_restarting": "正在重啟{{serverName}}MCP服務器...",
		"mcp_server_connected": "{{serverName}}MCP服務器已連接",
		"mcp_server_deleted": "已刪除MCP服務器：{{serverName}}",
		"mcp_server_not_found": "在配置中未找到服務器\"{{serverName}}\"",
<<<<<<< HEAD
		"settings_imported": "設置已成功導入。"
=======
		"custom_storage_path_set": "自定義存儲路徑已設置：{{path}}",
		"default_storage_path": "已恢復使用默認存儲路徑"
>>>>>>> 0fd0800b
	},
	"answers": {
		"yes": "是",
		"no": "否",
		"cancel": "取消",
		"remove": "刪除",
		"keep": "保留"
	},
	"tasks": {
		"canceled": "任務錯誤：它已被用戶停止並取消。",
		"deleted": "任務失敗：它已被用戶停止並刪除。"
	},
	"storage": {
		"prompt_custom_path": "輸入自定義會話歷史存儲路徑，留空以使用默認位置",
		"path_placeholder": "D:\\RooCodeStorage",
		"enter_absolute_path": "請輸入絕對路徑（例如 D:\\RooCodeStorage 或 /home/user/storage）",
		"enter_valid_path": "請輸入有效的路徑"
	},
	"input": {
		"task_prompt": "讓Roo做什麼？",
		"task_placeholder": "在這裡輸入任務"
	}
}<|MERGE_RESOLUTION|>--- conflicted
+++ resolved
@@ -64,12 +64,9 @@
 		"mcp_server_connected": "{{serverName}}MCP服務器已連接",
 		"mcp_server_deleted": "已刪除MCP服務器：{{serverName}}",
 		"mcp_server_not_found": "在配置中未找到服務器\"{{serverName}}\"",
-<<<<<<< HEAD
-		"settings_imported": "設置已成功導入。"
-=======
+		"settings_imported": "設置已成功導入。",
 		"custom_storage_path_set": "自定義存儲路徑已設置：{{path}}",
 		"default_storage_path": "已恢復使用默認存儲路徑"
->>>>>>> 0fd0800b
 	},
 	"answers": {
 		"yes": "是",
