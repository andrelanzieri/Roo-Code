{
	"readFile": {
		"linesRange": " (第 {{start}}-{{end}} 行)",
		"definitionsOnly": " (僅定義)",
		"maxLines": " (最多 {{max}} 行)",
<<<<<<< HEAD
		"showingOnlyLines": "僅顯示 {{shown}} 行，共 {{total}} 行。如需閱讀更多行請使用 line_range",
		"contextLimitInstructions": "要閱讀此檔案的特定部分，請使用以下格式：\n<read_file>\n<args>\n  <file>\n    <path>{{path}}</path>\n    <line_range>開始-結束</line_range>\n  </file>\n</args>\n</read_file>\n\n例如，要閱讀第 2001-3000 行：\n<read_file>\n<args>\n  <file>\n    <path>{{path}}</path>\n    <line_range>2001-3000</line_range>\n  </file>\n</args>\n</read_file>"
=======
		"imageTooLarge": "圖片檔案過大 ({{size}} MB)。允許的最大大小為 {{max}} MB。",
		"imageWithSize": "圖片檔案 ({{size}} KB)"
>>>>>>> 6331944e
	},
	"toolRepetitionLimitReached": "Roo 似乎陷入循環，反覆嘗試同一操作 ({{toolName}})。這可能表明目前策略存在問題。請考慮重新描述工作、提供更具體的指示或引導其嘗試不同的方法。",
	"codebaseSearch": {
		"approval": "正在搜尋程式碼庫中的「{{query}}」..."
	},
	"newTask": {
		"errors": {
			"policy_restriction": "由於政策限制，無法建立新工作。"
		}
	}
}<|MERGE_RESOLUTION|>--- conflicted
+++ resolved
@@ -3,13 +3,10 @@
 		"linesRange": " (第 {{start}}-{{end}} 行)",
 		"definitionsOnly": " (僅定義)",
 		"maxLines": " (最多 {{max}} 行)",
-<<<<<<< HEAD
 		"showingOnlyLines": "僅顯示 {{shown}} 行，共 {{total}} 行。如需閱讀更多行請使用 line_range",
-		"contextLimitInstructions": "要閱讀此檔案的特定部分，請使用以下格式：\n<read_file>\n<args>\n  <file>\n    <path>{{path}}</path>\n    <line_range>開始-結束</line_range>\n  </file>\n</args>\n</read_file>\n\n例如，要閱讀第 2001-3000 行：\n<read_file>\n<args>\n  <file>\n    <path>{{path}}</path>\n    <line_range>2001-3000</line_range>\n  </file>\n</args>\n</read_file>"
-=======
+		"contextLimitInstructions": "要閱讀此檔案的特定部分，請使用以下格式：\n<read_file>\n<args>\n  <file>\n    <path>{{path}}</path>\n    <line_range>開始-結束</line_range>\n  </file>\n</args>\n</read_file>\n\n例如，要閱讀第 2001-3000 行：\n<read_file>\n<args>\n  <file>\n    <path>{{path}}</path>\n    <line_range>2001-3000</line_range>\n  </file>\n</args>\n</read_file>",
 		"imageTooLarge": "圖片檔案過大 ({{size}} MB)。允許的最大大小為 {{max}} MB。",
 		"imageWithSize": "圖片檔案 ({{size}} KB)"
->>>>>>> 6331944e
 	},
 	"toolRepetitionLimitReached": "Roo 似乎陷入循環，反覆嘗試同一操作 ({{toolName}})。這可能表明目前策略存在問題。請考慮重新描述工作、提供更具體的指示或引導其嘗試不同的方法。",
 	"codebaseSearch": {
