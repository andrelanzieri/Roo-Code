--- conflicted
+++ resolved
@@ -6,14 +6,9 @@
 		"create_json": "Ha fallat la creació o obertura de .roo/mcp.json: {{error}}",
 		"failed_update_project": "Ha fallat l'actualització dels servidors MCP del projecte",
 		"invalidJsonArgument": "Roo ha intentat utilitzar {{toolName}} amb un argument JSON no vàlid. Tornant a intentar...",
-<<<<<<< HEAD
-		"refresh_after_disable": "Failed to refresh after disabling server",
-		"refresh_after_enable": "Failed to refresh after enabling server"
-=======
 		"refresh_after_disable": "Ha fallat l'actualització de les connexions MCP després de desactivar",
 		"refresh_after_enable": "Ha fallat l'actualització de les connexions MCP després d'activar",
 		"disconnect_servers_partial": "Ha fallat la desconnexió de {{count}} servidor(s) MCP. Comprova la sortida per més detalls."
->>>>>>> ad0e33e2
 	},
 	"info": {
 		"server_restarting": "Reiniciant el servidor MCP {{serverName}}...",
