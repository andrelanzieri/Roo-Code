--- conflicted
+++ resolved
@@ -103,27 +103,17 @@
 
 		this.openAiOptions = { openAiNativeApiKey: openAiKey }
 
-<<<<<<< HEAD
 		if (codebaseIndexEmbedderProvider === "ollama") {
-=======
-		// Set embedder provider with support for openai-compatible
-		const provider = codebaseIndexEmbedderProvider as string
-		if (provider === "ollama") {
->>>>>>> f43b197d
 			this.embedderProvider = "ollama"
-		} else if (provider === "openai-compatible") {
+		} else if (codebaseIndexEmbedderProvider === "openai-compatible") {
 			this.embedderProvider = "openai-compatible"
-		} else if (provider === "gemini") {
+		} else if (codebaseIndexEmbedderProvider === "gemini") {
 			this.embedderProvider = "gemini"
-		} else if (provider === "mistral") {
+		} else if (codebaseIndexEmbedderProvider === "mistral") {
 			this.embedderProvider = "mistral"
 		} else if (codebaseIndexEmbedderProvider === "vercel-ai-gateway") {
 			this.embedderProvider = "vercel-ai-gateway"
-<<<<<<< HEAD
 		} else if (codebaseIndexEmbedderProvider === "watsonx") {
-=======
-		} else if (provider === "watsonx") {
->>>>>>> f43b197d
 			this.embedderProvider = "watsonx"
 		} else {
 			this.embedderProvider = "openai"
@@ -265,14 +255,12 @@
 		} else if (this.embedderProvider === "watsonx") {
 			const apiKey = this.watsonxOptions?.codebaseIndexWatsonxApiKey
 			const projectId = this.watsonxOptions?.codebaseIndexWatsonxProjectId
-			const isConfigured = !!(apiKey && projectId)
+			const qdrantUrl = this.qdrantUrl
+			const isConfigured = !!(apiKey && projectId && qdrantUrl)
 			return isConfigured
 		} else if (this.embedderProvider === "vercel-ai-gateway") {
 			const apiKey = this.vercelAiGatewayOptions?.apiKey
-		} else if (this.embedderProvider === "watsonx") {
-			const apiKey = this.watsonxOptions?.codebaseIndexWatsonxApiKey
-			const qdrantUrl = this.qdrantUrl
-			const isConfigured = !!(apiKey && qdrantUrl)
+			const isConfigured = !!apiKey
 			return isConfigured
 		}
 		return false // Should not happen if embedderProvider is always set correctly
@@ -380,14 +368,10 @@
 		if (prevWatsonxApiKey !== currentWatsonxApiKey || prevWatsonxProjectId !== currentWatsonxProjectId) {
 			return true
 		}
+
 		if (prevVercelAiGatewayApiKey !== currentVercelAiGatewayApiKey) {
 			return true
 		}
-
-		if (prevWatsonxApiKey !== currentWatsonxApiKey || prevWatsonxProjectId !== currentWatsonxProjectId) {
-			return true
-		}
-
 		// Check for model dimension changes (generic for all providers)
 		if (prevModelDimension !== currentModelDimension) {
 			return true
