import * as vscode from "vscode"
import { OpenAiEmbedder } from "./embedders/openai"
import { CodeIndexOllamaEmbedder } from "./embedders/ollama"
import { OpenAICompatibleEmbedder } from "./embedders/openai-compatible"
import { GeminiEmbedder } from "./embedders/gemini"
import { MistralEmbedder } from "./embedders/mistral"
<<<<<<< HEAD
import { WatsonxEmbedder } from "./embedders/watsonx"
=======
import { VercelAiGatewayEmbedder } from "./embedders/vercel-ai-gateway"
>>>>>>> c837025d
import { EmbedderProvider, getDefaultModelId, getModelDimension } from "../../shared/embeddingModels"
import { QdrantVectorStore } from "./vector-store/qdrant-client"
import { codeParser, DirectoryScanner, FileWatcher } from "./processors"
import { ICodeParser, IEmbedder, IFileWatcher, IVectorStore } from "./interfaces"
import { CodeIndexConfigManager } from "./config-manager"
import { CacheManager } from "./cache-manager"
import { RooIgnoreController } from "../../core/ignore/RooIgnoreController"
import { Ignore } from "ignore"
import { t } from "../../i18n"
import { TelemetryService } from "@roo-code/telemetry"
import { TelemetryEventName } from "@roo-code/types"
import { Package } from "../../shared/package"
import { BATCH_SEGMENT_THRESHOLD } from "./constants"

/**
 * Factory class responsible for creating and configuring code indexing service dependencies.
 */
export class CodeIndexServiceFactory {
	constructor(
		private readonly configManager: CodeIndexConfigManager,
		private readonly workspacePath: string,
		private readonly cacheManager: CacheManager,
	) {}

	/**
	 * Creates an embedder instance based on the current configuration.
	 */
	public createEmbedder(): IEmbedder {
		const config = this.configManager.getConfig()

		const provider = config.embedderProvider as EmbedderProvider

		if (provider === "openai") {
			const apiKey = config.openAiOptions?.openAiNativeApiKey

			if (!apiKey) {
				throw new Error(t("embeddings:serviceFactory.openAiConfigMissing"))
			}
			return new OpenAiEmbedder({
				...config.openAiOptions,
				openAiEmbeddingModelId: config.modelId,
			})
		} else if (provider === "ollama") {
			if (!config.ollamaOptions?.ollamaBaseUrl) {
				throw new Error(t("embeddings:serviceFactory.ollamaConfigMissing"))
			}
			return new CodeIndexOllamaEmbedder({
				...config.ollamaOptions,
				ollamaModelId: config.modelId,
			})
		} else if (provider === "openai-compatible") {
			if (!config.openAiCompatibleOptions?.baseUrl || !config.openAiCompatibleOptions?.apiKey) {
				throw new Error(t("embeddings:serviceFactory.openAiCompatibleConfigMissing"))
			}
			return new OpenAICompatibleEmbedder(
				config.openAiCompatibleOptions.baseUrl,
				config.openAiCompatibleOptions.apiKey,
				config.modelId,
			)
		} else if (provider === "gemini") {
			if (!config.geminiOptions?.apiKey) {
				throw new Error(t("embeddings:serviceFactory.geminiConfigMissing"))
			}
			return new GeminiEmbedder(config.geminiOptions.apiKey, config.modelId)
		} else if (provider === "mistral") {
			if (!config.mistralOptions?.apiKey) {
				throw new Error(t("embeddings:serviceFactory.mistralConfigMissing"))
			}
			return new MistralEmbedder(config.mistralOptions.apiKey, config.modelId)
<<<<<<< HEAD
		} else if (provider === "watsonx") {
			if (!config.watsonxOptions?.codebaseIndexWatsonxApiKey) {
				throw new Error(t("embeddings:serviceFactory.watsonxConfigMissing"))
			}
			return new WatsonxEmbedder(
				config.watsonxOptions.codebaseIndexWatsonxApiKey,
				config.modelId,
				config.watsonxOptions.codebaseIndexWatsonxProjectId,
			)
=======
		} else if (provider === "vercel-ai-gateway") {
			if (!config.vercelAiGatewayOptions?.apiKey) {
				throw new Error(t("embeddings:serviceFactory.vercelAiGatewayConfigMissing"))
			}
			return new VercelAiGatewayEmbedder(config.vercelAiGatewayOptions.apiKey, config.modelId)
>>>>>>> c837025d
		}

		throw new Error(
			t("embeddings:serviceFactory.invalidEmbedderType", { embedderProvider: config.embedderProvider }),
		)
	}

	/**
	 * Validates an embedder instance to ensure it's properly configured.
	 * @param embedder The embedder instance to validate
	 * @returns Promise resolving to validation result
	 */
	public async validateEmbedder(embedder: IEmbedder): Promise<{ valid: boolean; error?: string }> {
		try {
			return await embedder.validateConfiguration()
		} catch (error) {
			// Capture telemetry for the error
			TelemetryService.instance.captureEvent(TelemetryEventName.CODE_INDEX_ERROR, {
				error: error instanceof Error ? error.message : String(error),
				stack: error instanceof Error ? error.stack : undefined,
				location: "validateEmbedder",
			})

			// If validation throws an exception, preserve the original error message
			return {
				valid: false,
				error: error instanceof Error ? error.message : "embeddings:validation.configurationError",
			}
		}
	}

	/**
	 * Creates a vector store instance using the current configuration.
	 */
	public createVectorStore(): IVectorStore {
		const config = this.configManager.getConfig()

		const provider = config.embedderProvider as EmbedderProvider
		const defaultModel = getDefaultModelId(provider)
		// Use the embedding model ID from config, not the chat model IDs
		const modelId = config.modelId ?? defaultModel

		let vectorSize: number | undefined

		// First try to get the model-specific dimension from profiles
		vectorSize = getModelDimension(provider, modelId)

		// Only use manual dimension if model doesn't have a built-in dimension
		if (!vectorSize && config.modelDimension && config.modelDimension > 0) {
			vectorSize = config.modelDimension
		}

		if (vectorSize === undefined || vectorSize <= 0) {
			if (provider === "openai-compatible") {
				throw new Error(
					t("embeddings:serviceFactory.vectorDimensionNotDeterminedOpenAiCompatible", { modelId, provider }),
				)
			} else {
				throw new Error(t("embeddings:serviceFactory.vectorDimensionNotDetermined", { modelId, provider }))
			}
		}

		if (!config.qdrantUrl) {
			throw new Error(t("embeddings:serviceFactory.qdrantUrlMissing"))
		}

		// Assuming constructor is updated: new QdrantVectorStore(workspacePath, url, vectorSize, apiKey?)
		return new QdrantVectorStore(this.workspacePath, config.qdrantUrl, vectorSize, config.qdrantApiKey)
	}

	/**
	 * Creates a directory scanner instance with its required dependencies.
	 */
	public createDirectoryScanner(
		embedder: IEmbedder,
		vectorStore: IVectorStore,
		parser: ICodeParser,
		ignoreInstance: Ignore,
	): DirectoryScanner {
		// Get the configurable batch size from VSCode settings
		let batchSize: number
		try {
			batchSize = vscode.workspace
				.getConfiguration(Package.name)
				.get<number>("codeIndex.embeddingBatchSize", BATCH_SEGMENT_THRESHOLD)
		} catch {
			// In test environment, vscode.workspace might not be available
			batchSize = BATCH_SEGMENT_THRESHOLD
		}
		return new DirectoryScanner(embedder, vectorStore, parser, this.cacheManager, ignoreInstance, batchSize)
	}

	/**
	 * Creates a file watcher instance with its required dependencies.
	 */
	public createFileWatcher(
		context: vscode.ExtensionContext,
		embedder: IEmbedder,
		vectorStore: IVectorStore,
		cacheManager: CacheManager,
		ignoreInstance: Ignore,
		rooIgnoreController?: RooIgnoreController,
	): IFileWatcher {
		// Get the configurable batch size from VSCode settings
		let batchSize: number
		try {
			batchSize = vscode.workspace
				.getConfiguration(Package.name)
				.get<number>("codeIndex.embeddingBatchSize", BATCH_SEGMENT_THRESHOLD)
		} catch {
			// In test environment, vscode.workspace might not be available
			batchSize = BATCH_SEGMENT_THRESHOLD
		}
		return new FileWatcher(
			this.workspacePath,
			context,
			cacheManager,
			embedder,
			vectorStore,
			ignoreInstance,
			rooIgnoreController,
			batchSize,
		)
	}

	/**
	 * Creates all required service dependencies if the service is properly configured.
	 * @throws Error if the service is not properly configured
	 */
	public createServices(
		context: vscode.ExtensionContext,
		cacheManager: CacheManager,
		ignoreInstance: Ignore,
		rooIgnoreController?: RooIgnoreController,
	): {
		embedder: IEmbedder
		vectorStore: IVectorStore
		parser: ICodeParser
		scanner: DirectoryScanner
		fileWatcher: IFileWatcher
	} {
		if (!this.configManager.isFeatureConfigured) {
			throw new Error(t("embeddings:serviceFactory.codeIndexingNotConfigured"))
		}

		const embedder = this.createEmbedder()
		const vectorStore = this.createVectorStore()
		const parser = codeParser
		const scanner = this.createDirectoryScanner(embedder, vectorStore, parser, ignoreInstance)
		const fileWatcher = this.createFileWatcher(
			context,
			embedder,
			vectorStore,
			cacheManager,
			ignoreInstance,
			rooIgnoreController,
		)

		return {
			embedder,
			vectorStore,
			parser,
			scanner,
			fileWatcher,
		}
	}
}<|MERGE_RESOLUTION|>--- conflicted
+++ resolved
@@ -4,11 +4,8 @@
 import { OpenAICompatibleEmbedder } from "./embedders/openai-compatible"
 import { GeminiEmbedder } from "./embedders/gemini"
 import { MistralEmbedder } from "./embedders/mistral"
-<<<<<<< HEAD
+import { VercelAiGatewayEmbedder } from "./embedders/vercel-ai-gateway"
 import { WatsonxEmbedder } from "./embedders/watsonx"
-=======
-import { VercelAiGatewayEmbedder } from "./embedders/vercel-ai-gateway"
->>>>>>> c837025d
 import { EmbedderProvider, getDefaultModelId, getModelDimension } from "../../shared/embeddingModels"
 import { QdrantVectorStore } from "./vector-store/qdrant-client"
 import { codeParser, DirectoryScanner, FileWatcher } from "./processors"
@@ -78,7 +75,11 @@
 				throw new Error(t("embeddings:serviceFactory.mistralConfigMissing"))
 			}
 			return new MistralEmbedder(config.mistralOptions.apiKey, config.modelId)
-<<<<<<< HEAD
+		} else if (provider === "vercel-ai-gateway") {
+			if (!config.vercelAiGatewayOptions?.apiKey) {
+				throw new Error(t("embeddings:serviceFactory.vercelAiGatewayConfigMissing"))
+			}
+			return new VercelAiGatewayEmbedder(config.vercelAiGatewayOptions.apiKey, config.modelId)
 		} else if (provider === "watsonx") {
 			if (!config.watsonxOptions?.codebaseIndexWatsonxApiKey) {
 				throw new Error(t("embeddings:serviceFactory.watsonxConfigMissing"))
@@ -88,13 +89,6 @@
 				config.modelId,
 				config.watsonxOptions.codebaseIndexWatsonxProjectId,
 			)
-=======
-		} else if (provider === "vercel-ai-gateway") {
-			if (!config.vercelAiGatewayOptions?.apiKey) {
-				throw new Error(t("embeddings:serviceFactory.vercelAiGatewayConfigMissing"))
-			}
-			return new VercelAiGatewayEmbedder(config.vercelAiGatewayOptions.apiKey, config.modelId)
->>>>>>> c837025d
 		}
 
 		throw new Error(
